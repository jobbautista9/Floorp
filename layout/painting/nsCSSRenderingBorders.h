/* -*- Mode: C++; tab-width: 2; indent-tabs-mode: nil; c-basic-offset: 2 -*- */
// vim:cindent:ts=2:et:sw=2:
/* This Source Code Form is subject to the terms of the Mozilla Public
 * License, v. 2.0. If a copy of the MPL was not distributed with this
 * file, You can obtain one at http://mozilla.org/MPL/2.0/. */

#ifndef NS_CSS_RENDERING_BORDERS_H
#define NS_CSS_RENDERING_BORDERS_H

#include "gfxRect.h"
#include "mozilla/Attributes.h"
#include "mozilla/gfx/2D.h"
#include "mozilla/gfx/BezierUtils.h"
#include "mozilla/gfx/PathHelpers.h"
#include "mozilla/RefPtr.h"
#include "nsColor.h"
#include "nsCOMPtr.h"
#include "nsIFrame.h"
#include "nsImageRenderer.h"
#include "nsStyleConsts.h"
#include "nsStyleStruct.h"
#include "nsPresContext.h"
#include "gfxUtils.h"

struct nsBorderColors;
class nsDisplayBorder;

namespace mozilla {
namespace gfx {
class GradientStops;
} // namespace gfx
namespace layers {
class StackingContextHelper;
class WebRenderDisplayItemLayer;
} // namespace layers
} // namespace mozilla

// define this to enable a bunch of debug dump info
#undef DEBUG_NEW_BORDERS

/*
 * Helper class that handles border rendering.
 *
 * aDrawTarget -- the DrawTarget to which the border should be rendered
 * outsideRect -- the rectangle on the outer edge of the border
 *
 * For any parameter where an array of side values is passed in,
 * they are in top, right, bottom, left order.
 *
 * borderStyles -- one border style enum per side
 * borderWidths -- one border width per side
 * borderRadii -- a RectCornerRadii struct describing the w/h for each rounded corner.
 *    If the corner doesn't have a border radius, 0,0 should be given for it.
 * borderColors -- one nscolor per side
 * compositeColors -- a pointer to an array of composite color structs, or
 *    nullptr if none.
 *
 * skipSides -- a bit mask specifying which sides, if any, to skip
 * backgroundColor -- the background color of the element.
 *    Used in calculating colors for 2-tone borders, such as inset and outset
 * gapRect - a rectangle that should be clipped out to leave a gap in a border,
 *    or nullptr if none.
 */

typedef enum {
  BorderColorStyleNone,
  BorderColorStyleSolid,
  BorderColorStyleLight,
  BorderColorStyleDark
} BorderColorStyle;

class nsIDocument;
class nsPresContext;

class nsCSSBorderRenderer final
{
  typedef mozilla::gfx::Bezier Bezier;
  typedef mozilla::gfx::ColorPattern ColorPattern;
  typedef mozilla::gfx::DrawTarget DrawTarget;
  typedef mozilla::gfx::Float Float;
  typedef mozilla::gfx::Path Path;
  typedef mozilla::gfx::Point Point;
  typedef mozilla::gfx::Rect Rect;
  typedef mozilla::gfx::RectCornerRadii RectCornerRadii;
  typedef mozilla::gfx::StrokeOptions StrokeOptions;

  friend class nsDisplayBorder;
  friend class nsDisplayOutline;
  friend class nsDisplayButtonBorder;
  friend class nsDisplayButtonForeground;

public:

  nsCSSBorderRenderer(nsPresContext* aPresContext,
                      const nsIDocument* aDocument,
                      DrawTarget* aDrawTarget,
                      const Rect& aDirtyRect,
                      Rect& aOuterRect,
                      const uint8_t* aBorderStyles,
                      const Float* aBorderWidths,
                      RectCornerRadii& aBorderRadii,
                      const nscolor* aBorderColors,
<<<<<<< HEAD
                      const nsBorderColors* aCompositeColors,
                      nscolor aBackgroundColor);
=======
                      nsBorderColors* const* aCompositeColors,
                      nscolor aBackgroundColor,
                      bool aBackfaceIsVisible);
>>>>>>> 1853e330

  // draw the entire border
  void DrawBorders();

  bool CanCreateWebRenderCommands();
  void CreateWebRenderCommands(mozilla::wr::DisplayListBuilder& aBuilder,
                               mozilla::wr::IpcResourceUpdateQueue& aResources,
                               const mozilla::layers::StackingContextHelper& aSc);

  // utility function used for background painting as well as borders
  static void ComputeInnerRadii(const RectCornerRadii& aRadii,
                                const Float* aBorderSizes,
                                RectCornerRadii* aInnerRadiiRet);

  // Given aRadii as the border radii for a rectangle, compute the
  // appropriate radii for another rectangle *outside* that rectangle
  // by increasing the radii, except keeping sharp corners sharp.
  // Used for spread box-shadows
  static void ComputeOuterRadii(const RectCornerRadii& aRadii,
                                const Float* aBorderSizes,
                                RectCornerRadii* aOuterRadiiRet);

  static bool AllCornersZeroSize(const RectCornerRadii& corners);

private:

  RectCornerRadii mBorderCornerDimensions;

  // Target document to report warning
  nsPresContext* mPresContext;
  const nsIDocument* mDocument;

  // destination DrawTarget and dirty rect
  DrawTarget* mDrawTarget;
  Rect mDirtyRect;

  // the rectangle of the outside and the inside of the border
  Rect mOuterRect;
  Rect mInnerRect;

  // the style and size of the border
  uint8_t mBorderStyles[4];
  Float mBorderWidths[4];
  RectCornerRadii mBorderRadii;

  // the colors for 'border-top-color' et. al.
  nscolor mBorderColors[4];

  // the lists of colors for '-moz-border-top-colors' et. al.
  // the pointers here are either nullptr, or referring to a non-empty
  // nsTArray, so no additional empty check is needed.
  const nsTArray<nscolor>* mCompositeColors[4];

  // the background color
  nscolor mBackgroundColor;

  // calculated values
  bool mAllBordersSameStyle;
  bool mAllBordersSameWidth;
  bool mOneUnitBorder;
  bool mNoBorderRadius;
  bool mAvoidStroke;
  bool mBackfaceIsVisible;

  // For all the sides in the bitmask, would they be rendered
  // in an identical color and style?
  bool AreBorderSideFinalStylesSame(uint8_t aSides);

  // For the given style, is the given corner a solid color?
  bool IsSolidCornerStyle(uint8_t aStyle, mozilla::Corner aCorner);

  // For the given corner, is the given corner mergeable into one dot?
  bool IsCornerMergeable(mozilla::Corner aCorner);

  // For the given solid corner, what color style should be used?
  BorderColorStyle BorderColorStyleForSolidCorner(uint8_t aStyle, mozilla::Corner aCorner);

  //
  // Path generation functions
  //

  // Get the Rect for drawing the given corner
  Rect GetCornerRect(mozilla::Corner aCorner);
  // add the path for drawing the given side without any adjacent corners to the context
  Rect GetSideClipWithoutCornersRect(mozilla::Side aSide);

  // Create a clip path for the wedge that this side of
  // the border should take up.  This is only called
  // when we're drawing separate border sides, so we know
  // that ADD compositing is taking place.
  //
  // This code needs to make sure that the individual pieces
  // don't ever (mathematically) overlap; the pixel overlap
  // is taken care of by the ADD compositing.
  already_AddRefed<Path> GetSideClipSubPath(mozilla::Side aSide);

  // Return start or end point for dashed/dotted side
  Point GetStraightBorderPoint(mozilla::Side aSide,
                               mozilla::Corner aCorner,
                               bool* aIsUnfilled,
                               Float aDotOffset = 0.0f);

  // Return bezier control points for the outer and the inner curve for given
  // corner
  void GetOuterAndInnerBezier(Bezier* aOuterBezier,
                              Bezier* aInnerBezier,
                              mozilla::Corner aCorner);

  // Given a set of sides to fill and a color, do so in the fastest way.
  //
  // Stroke tends to be faster for smaller borders because it doesn't go
  // through the tessellator, which has initialization overhead.  If
  // we're rendering all sides, we can use stroke at any thickness; we
  // also do TL/BR pairs at 1px thickness using stroke.
  //
  // If we can't stroke, then if it's a TL/BR pair, we use the specific
  // TL/BR paths.  Otherwise, we do the full path and fill.
  //
  // Calling code is expected to only set up a clip as necessary; no
  // clip is needed if we can render the entire border in 1 or 2 passes.
  void FillSolidBorder(const Rect& aOuterRect,
                       const Rect& aInnerRect,
                       const RectCornerRadii& aBorderRadii,
                       const Float* aBorderSizes,
                       int aSides,
                       const ColorPattern& aColor);

  //
  // core rendering
  //

  // draw the border for the given sides, using the style of the first side
  // present in the bitmask
  void DrawBorderSides (int aSides);

  // function used by the above to handle -moz-border-colors
  void DrawBorderSidesCompositeColors(
    int aSides, const nsTArray<nscolor>& compositeColors);

  // Setup the stroke options for the given dashed/dotted side
  void SetupDashedOptions(StrokeOptions* aStrokeOptions,
                          Float aDash[2], mozilla::Side aSide,
                          Float aBorderLength, bool isCorner);

  // Draw the given dashed/dotte side
  void DrawDashedOrDottedSide(mozilla::Side aSide);

  // Draw the given dotted side, each dot separately
  void DrawDottedSideSlow(mozilla::Side aSide);

  // Draw the given dashed/dotted corner
  void DrawDashedOrDottedCorner(mozilla::Side aSide,
                                mozilla::Corner aCorner);

  // Draw the given dotted corner, each segment separately
  void DrawDottedCornerSlow(mozilla::Side aSide,
                            mozilla::Corner aCorner);

  // Draw the given dashed corner, each dot separately
  void DrawDashedCornerSlow(mozilla::Side aSide,
                            mozilla::Corner aCorner);

  // Draw the given dashed/dotted corner with solid style
  void DrawFallbackSolidCorner(mozilla::Side aSide,
                               mozilla::Corner aCorner);

  // Analyze if all border sides have the same width.
  bool AllBordersSameWidth();

  // Analyze if all borders are 'solid' this also considers hidden or 'none'
  // borders because they can be considered 'solid' borders of 0 width and
  // with no color effect.
  bool AllBordersSolid(bool *aHasCompositeColors);

  // Draw a solid color border that is uniformly the same width.
  void DrawSingleWidthSolidBorder();

  // Draw any border which is solid on all sides and does not use
  // CompositeColors.
  void DrawNoCompositeColorSolidBorder();

  // Draw a solid border that has no border radius (i.e. is rectangular) and
  // uses CompositeColors.
  void DrawRectangularCompositeColors();
};

class nsCSSBorderImageRenderer final
{
  typedef mozilla::nsImageRenderer nsImageRenderer;
public:
  static mozilla::Maybe<nsCSSBorderImageRenderer>
  CreateBorderImageRenderer(nsPresContext* aPresContext,
                            nsIFrame* aForFrame,
                            const nsRect& aBorderArea,
                            const nsStyleBorder& aStyleBorder,
                            const nsRect& aDirtyRect,
                            nsIFrame::Sides aSkipSides,
                            uint32_t aFlags,
                            mozilla::image::DrawResult* aDrawResult);

  mozilla::image::DrawResult
  DrawBorderImage(nsPresContext* aPresContext,
                  gfxContext& aRenderingContext,
                  nsIFrame* aForFrame,
                  const nsRect& aDirtyRect);

  nsCSSBorderImageRenderer(const nsCSSBorderImageRenderer& aRhs);
  nsCSSBorderImageRenderer& operator=(const nsCSSBorderImageRenderer& aRhs);

private:
  nsCSSBorderImageRenderer(nsIFrame* aForFrame,
                           const nsRect& aBorderArea,
                           const nsStyleBorder& aStyleBorder,
                           nsIFrame::Sides aSkipSides,
                           const nsImageRenderer& aImageRenderer);

  nsImageRenderer mImageRenderer;
  nsSize mImageSize;
  nsMargin mSlice;
  nsMargin mWidths;
  nsMargin mImageOutset;
  nsRect mArea;
  nsRect mClip;
  uint8_t mRepeatModeHorizontal;
  uint8_t mRepeatModeVertical;
  uint8_t mFill;

  friend class nsDisplayBorder;
};

namespace mozilla {
#ifdef DEBUG_NEW_BORDERS
#include <stdarg.h>

static inline void PrintAsString(const mozilla::gfx::Point& p) {
  fprintf (stderr, "[%f,%f]", p.x, p.y);
}

static inline void PrintAsString(const mozilla::gfx::Size& s) {
  fprintf (stderr, "[%f %f]", s.width, s.height);
}

static inline void PrintAsString(const mozilla::gfx::Rect& r) {
  fprintf (stderr, "[%f %f %f %f]", r.X(), r.Y(), r.Width(), r.Height());
}

static inline void PrintAsString(const mozilla::gfx::Float f) {
  fprintf (stderr, "%f", f);
}

static inline void PrintAsString(const char *s) {
  fprintf (stderr, "%s", s);
}

static inline void PrintAsStringNewline(const char *s = nullptr) {
  if (s)
    fprintf (stderr, "%s", s);
  fprintf (stderr, "\n");
  fflush (stderr);
}

static inline MOZ_FORMAT_PRINTF(1, 2) void PrintAsFormatString(const char *fmt, ...) {
  va_list vl;
  va_start(vl, fmt);
  vfprintf (stderr, fmt, vl);
  va_end(vl);
}

#else
static inline void PrintAsString(const mozilla::gfx::Point& p) {}
static inline void PrintAsString(const mozilla::gfx::Size& s) {}
static inline void PrintAsString(const mozilla::gfx::Rect& r) {}
static inline void PrintAsString(const mozilla::gfx::Float f) {}
static inline void PrintAsString(const char *s) {}
static inline void PrintAsStringNewline(const char *s = nullptr) {}
static inline MOZ_FORMAT_PRINTF(1, 2) void PrintAsFormatString(const char *fmt, ...) {}
#endif

} // namespace mozilla

#endif /* NS_CSS_RENDERING_BORDERS_H */<|MERGE_RESOLUTION|>--- conflicted
+++ resolved
@@ -100,14 +100,9 @@
                       const Float* aBorderWidths,
                       RectCornerRadii& aBorderRadii,
                       const nscolor* aBorderColors,
-<<<<<<< HEAD
                       const nsBorderColors* aCompositeColors,
-                      nscolor aBackgroundColor);
-=======
-                      nsBorderColors* const* aCompositeColors,
                       nscolor aBackgroundColor,
                       bool aBackfaceIsVisible);
->>>>>>> 1853e330
 
   // draw the entire border
   void DrawBorders();
