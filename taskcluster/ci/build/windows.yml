--- conflicted
+++ resolved
@@ -112,84 +112,7 @@
         options: [enable-pgo]
         script: mozharness/scripts/fx_desktop_build.py
         config:
-<<<<<<< HEAD
             - builds/taskcluster_firefox_windows_64_opt.py
-
-win32-st-an/debug:
-    description: "Win32 Static Analysis Debug (clang-cl)"
-    index:
-        product: firefox
-        job-name: win32-st-an-debug
-    treeherder:
-        platform: windows2012-32/debug
-        symbol: tc(S)
-        tier: 2
-    worker-type: aws-provisioner-v1/gecko-{level}-b-win2012
-    worker:
-        implementation: generic-worker
-        max-run-time: 7200
-    run:
-        using: mozharness
-        script: mozharness/scripts/fx_desktop_build.py
-        config:
-            - builds/taskcluster_firefox_win32_clang_debug.py
-
-win32-st-an/opt:
-    description: "Win32 Static Analysis Opt (clang-cl)"
-    index:
-        product: firefox
-        job-name: win32-st-an-opt
-    treeherder:
-        platform: windows2012-32/opt
-        symbol: tc(S)
-        tier: 2
-    worker-type: aws-provisioner-v1/gecko-{level}-b-win2012
-    worker:
-        implementation: generic-worker
-        max-run-time: 7200
-    run:
-        using: mozharness
-        script: mozharness/scripts/fx_desktop_build.py
-        config:
-            - builds/taskcluster_firefox_win32_clang.py
-
-win64-st-an/debug:
-    description: "Win64 Static Analysis Debug (clang-cl)"
-    index:
-        product: firefox
-        job-name: win64-st-an-debug
-    treeherder:
-        platform: windows2012-64/debug
-        symbol: tc(S)
-        tier: 2
-    worker-type: aws-provisioner-v1/gecko-{level}-b-win2012
-    worker:
-        implementation: generic-worker
-        max-run-time: 7200
-    run:
-        using: mozharness
-        script: mozharness/scripts/fx_desktop_build.py
-        config:
-            - builds/taskcluster_firefox_win64_clang_debug.py
-
-win64-st-an/opt:
-    description: "Win64 Static Analysis Opt (clang-cl)"
-    index:
-        product: firefox
-        job-name: win64-st-an-opt
-    treeherder:
-        platform: windows2012-64/opt
-        symbol: tc(S)
-        tier: 2
-    worker-type: aws-provisioner-v1/gecko-{level}-b-win2012
-    worker:
-        implementation: generic-worker
-        max-run-time: 7200
-    run:
-        using: mozharness
-        script: mozharness/scripts/fx_desktop_build.py
-        config:
-            - builds/taskcluster_firefox_win64_clang.py
 
 win64-qr/debug:
     description: "Win64 Debug QuantumRender"
@@ -228,6 +151,3 @@
         script: mozharness/scripts/fx_desktop_build.py
         config:
             - builds/taskcluster_firefox_win64_qr_opt.py
-=======
-            - builds/taskcluster_firefox_windows_64_opt.py
->>>>>>> ffedba34
