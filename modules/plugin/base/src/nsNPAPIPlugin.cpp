/* -*- Mode: C++; tab-width: 2; indent-tabs-mode: nil; c-basic-offset: 2 -*- */
/* ***** BEGIN LICENSE BLOCK *****
 * Version: MPL 1.1/GPL 2.0/LGPL 2.1
 *
 * The contents of this file are subject to the Mozilla Public License Version
 * 1.1 (the "License"); you may not use this file except in compliance with
 * the License. You may obtain a copy of the License at
 * http://www.mozilla.org/MPL/
 *
 * Software distributed under the License is distributed on an "AS IS" basis,
 * WITHOUT WARRANTY OF ANY KIND, either express or implied. See the License
 * for the specific language governing rights and limitations under the
 * License.
 *
 * The Original Code is mozilla.org code.
 *
 * The Initial Developer of the Original Code is
 * Netscape Communications Corporation.
 * Portions created by the Initial Developer are Copyright (C) 1998
 * the Initial Developer. All Rights Reserved.
 *
 * Contributor(s):
 *   Josh Aas <josh@mozilla.com>
 *
 * Alternatively, the contents of this file may be used under the terms of
 * either the GNU General Public License Version 2 or later (the "GPL"), or
 * the GNU Lesser General Public License Version 2.1 or later (the "LGPL"),
 * in which case the provisions of the GPL or the LGPL are applicable instead
 * of those above. If you wish to allow use of your version of this file only
 * under the terms of either the GPL or the LGPL, and not to allow others to
 * use your version of this file under the terms of the MPL, indicate your
 * decision by deleting the provisions above and replace them with the notice
 * and other provisions required by the GPL or the LGPL. If you do not delete
 * the provisions above, a recipient may use your version of this file under
 * the terms of any one of the MPL, the GPL or the LGPL.
 *
 * ***** END LICENSE BLOCK ***** */

#include "prtypes.h"
#include "prmem.h"
#include "prenv.h"
#include "prclist.h"
#include "nsAutoLock.h"
#include "nsNPAPIPlugin.h"
#include "nsNPAPIPluginInstance.h"
#include "nsNPAPIPluginStreamListener.h"
#include "nsIServiceManager.h"
#include "nsThreadUtils.h"
#include "nsIPrivateBrowsingService.h"

#include "nsIPluginStreamListener.h"
#include "nsPluginsDir.h"
#include "nsPluginSafety.h"
#include "nsIPrefService.h"
#include "nsIPrefBranch.h"
#include "nsPluginLogging.h"

#include "nsIJSContextStack.h"

#include "nsIDOMElement.h"
#include "nsIDOMDocument.h"
#include "nsPIDOMWindow.h"
#include "nsIDocument.h"
#include "nsIScriptGlobalObject.h"
#include "nsIScriptContext.h"
#include "nsDOMJSUtils.h"
#include "nsIPrincipal.h"

#include "jscntxt.h"

#include "nsIXPConnect.h"

#include "nsIObserverService.h"
#include <prinrval.h>

#ifdef XP_MACOSX
#include <Carbon/Carbon.h>
#endif

// needed for nppdf plugin
#ifdef MOZ_WIDGET_GTK2
#include <gdk/gdk.h>
#include <gdk/gdkx.h>
#include "gtk2xtbin.h"
#endif

#include "nsJSNPRuntime.h"
#include "nsIHttpAuthManager.h"
#include "nsICookieService.h"

#include "mozilla/SharedPRLibrary.h"
#include "mozilla/plugins/NPAPIPluginParent.h"

using mozilla::SharedPRLibrary;
using mozilla::plugins::NPAPIPluginParent;

static PRLock *sPluginThreadAsyncCallLock = nsnull;
static PRCList sPendingAsyncCalls = PR_INIT_STATIC_CLIST(&sPendingAsyncCalls);

// POST/GET stream type
enum eNPPStreamTypeInternal {
  eNPPStreamTypeInternal_Get,
  eNPPStreamTypeInternal_Post
};

static NS_DEFINE_IID(kMemoryCID, NS_MEMORY_CID);

// Static stub functions that are exported to the plugin as entry
// points via the CALLBACKS variable.
PR_BEGIN_EXTERN_C

  static NPError NP_CALLBACK
  _requestread(NPStream *pstream, NPByteRange *rangeList);

  static NPError NP_CALLBACK
  _geturlnotify(NPP npp, const char* relativeURL, const char* target,
                void* notifyData);

  static NPError NP_CALLBACK
  _getvalue(NPP npp, NPNVariable variable, void *r_value);

  static NPError NP_CALLBACK
  _setvalue(NPP npp, NPPVariable variable, void *r_value);

  static NPError NP_CALLBACK
  _geturl(NPP npp, const char* relativeURL, const char* target);

  static NPError NP_CALLBACK
  _posturlnotify(NPP npp, const char* relativeURL, const char *target,
                 uint32_t len, const char *buf, NPBool file, void* notifyData);

  static NPError NP_CALLBACK
  _posturl(NPP npp, const char* relativeURL, const char *target, uint32_t len,
              const char *buf, NPBool file);

  static NPError NP_CALLBACK
  _newstream(NPP npp, NPMIMEType type, const char* window, NPStream** pstream);

  static int32_t NP_CALLBACK
  _write(NPP npp, NPStream *pstream, int32_t len, void *buffer);

  static NPError NP_CALLBACK
  _destroystream(NPP npp, NPStream *pstream, NPError reason);

  static void NP_CALLBACK
  _status(NPP npp, const char *message);

  static void NP_CALLBACK
  _memfree (void *ptr);

  static uint32_t NP_CALLBACK
  _memflush(uint32_t size);

  static void NP_CALLBACK
  _reloadplugins(NPBool reloadPages);

  static void NP_CALLBACK
  _invalidaterect(NPP npp, NPRect *invalidRect);

  static void NP_CALLBACK
  _invalidateregion(NPP npp, NPRegion invalidRegion);

  static void NP_CALLBACK
  _forceredraw(NPP npp);

  static const char* NP_CALLBACK
  _useragent(NPP npp);

  static void* NP_CALLBACK
  _memalloc (uint32_t size);

  // Deprecated entry points for the old Java plugin.
  static void* NP_CALLBACK /* OJI type: JRIEnv* */
  _getJavaEnv(void);
  static void* NP_CALLBACK /* OJI type: jref */
  _getJavaPeer(NPP npp);

PR_END_EXTERN_C

// This function sends a notification using the observer service to any object
// registered to listen to the "experimental-notify-plugin-call" subject.
// Each "experimental-notify-plugin-call" notification carries with it the run
// time value in milliseconds that the call took to execute.
void NS_NotifyPluginCall(PRIntervalTime startTime) 
{
  PRIntervalTime endTime = PR_IntervalNow() - startTime;
  nsCOMPtr<nsIObserverService> notifyUIService =
    do_GetService("@mozilla.org/observer-service;1");
  if (!notifyUIService)
    return;

  float runTimeInSeconds = float(endTime) / PR_TicksPerSecond();
  nsAutoString runTimeString;
  runTimeString.AppendFloat(runTimeInSeconds);
  const PRUnichar* runTime = runTimeString.get();
  notifyUIService->NotifyObservers(nsnull, "experimental-notify-plugin-call",
                                   runTime);
}

NPNetscapeFuncs nsNPAPIPlugin::CALLBACKS;

void
nsNPAPIPlugin::CheckClassInitialized(void)
{
  static PRBool initialized = PR_FALSE;

  if (initialized)
    return;

  // XXX It'd be nice to make this const and initialize it statically...
  CALLBACKS.size = sizeof(CALLBACKS);
  CALLBACKS.version = (NP_VERSION_MAJOR << 8) + NP_VERSION_MINOR;
  CALLBACKS.geturl = ((NPN_GetURLProcPtr)_geturl);
  CALLBACKS.posturl = ((NPN_PostURLProcPtr)_posturl);
  CALLBACKS.requestread = ((NPN_RequestReadProcPtr)_requestread);
  CALLBACKS.newstream = ((NPN_NewStreamProcPtr)_newstream);
  CALLBACKS.write = ((NPN_WriteProcPtr)_write);
  CALLBACKS.destroystream = ((NPN_DestroyStreamProcPtr)_destroystream);
  CALLBACKS.status = ((NPN_StatusProcPtr)_status);
  CALLBACKS.uagent = ((NPN_UserAgentProcPtr)_useragent);
  CALLBACKS.memalloc = ((NPN_MemAllocProcPtr)_memalloc);
  CALLBACKS.memfree = ((NPN_MemFreeProcPtr)_memfree);
  CALLBACKS.memflush = ((NPN_MemFlushProcPtr)_memflush);
  CALLBACKS.reloadplugins = ((NPN_ReloadPluginsProcPtr)_reloadplugins);

  // Deprecated API callbacks.
  CALLBACKS.getJavaEnv = ((NPN_GetJavaEnvProcPtr)_getJavaEnv);
  CALLBACKS.getJavaPeer = ((NPN_GetJavaPeerProcPtr)_getJavaPeer);
  CALLBACKS.geturlnotify = ((NPN_GetURLNotifyProcPtr)_geturlnotify);
  CALLBACKS.posturlnotify = ((NPN_PostURLNotifyProcPtr)_posturlnotify);
  CALLBACKS.getvalue = ((NPN_GetValueProcPtr)_getvalue);
  CALLBACKS.setvalue = ((NPN_SetValueProcPtr)_setvalue);
  CALLBACKS.invalidaterect = ((NPN_InvalidateRectProcPtr)_invalidaterect);
  CALLBACKS.invalidateregion = ((NPN_InvalidateRegionProcPtr)_invalidateregion);
  CALLBACKS.forceredraw = ((NPN_ForceRedrawProcPtr)_forceredraw);
  CALLBACKS.getstringidentifier = ((NPN_GetStringIdentifierProcPtr)_getstringidentifier);
  CALLBACKS.getstringidentifiers = ((NPN_GetStringIdentifiersProcPtr)_getstringidentifiers);
  CALLBACKS.getintidentifier = ((NPN_GetIntIdentifierProcPtr)_getintidentifier);
  CALLBACKS.identifierisstring = ((NPN_IdentifierIsStringProcPtr)_identifierisstring);
  CALLBACKS.utf8fromidentifier = ((NPN_UTF8FromIdentifierProcPtr)_utf8fromidentifier);
  CALLBACKS.intfromidentifier = ((NPN_IntFromIdentifierProcPtr)_intfromidentifier);
  CALLBACKS.createobject = ((NPN_CreateObjectProcPtr)_createobject);
  CALLBACKS.retainobject = ((NPN_RetainObjectProcPtr)_retainobject);
  CALLBACKS.releaseobject = ((NPN_ReleaseObjectProcPtr)_releaseobject);
  CALLBACKS.invoke = ((NPN_InvokeProcPtr)_invoke);
  CALLBACKS.invokeDefault = ((NPN_InvokeDefaultProcPtr)_invokeDefault);
  CALLBACKS.evaluate = ((NPN_EvaluateProcPtr)_evaluate);
  CALLBACKS.getproperty = ((NPN_GetPropertyProcPtr)_getproperty);
  CALLBACKS.setproperty = ((NPN_SetPropertyProcPtr)_setproperty);
  CALLBACKS.removeproperty = ((NPN_RemovePropertyProcPtr)_removeproperty);
  CALLBACKS.hasproperty = ((NPN_HasPropertyProcPtr)_hasproperty);
  CALLBACKS.hasmethod = ((NPN_HasMethodProcPtr)_hasmethod);
  CALLBACKS.enumerate = ((NPN_EnumerateProcPtr)_enumerate);
  CALLBACKS.construct = ((NPN_ConstructProcPtr)_construct);
  CALLBACKS.releasevariantvalue = ((NPN_ReleaseVariantValueProcPtr)_releasevariantvalue);
  CALLBACKS.setexception = ((NPN_SetExceptionProcPtr)_setexception);
  CALLBACKS.pushpopupsenabledstate = ((NPN_PushPopupsEnabledStateProcPtr)_pushpopupsenabledstate);
  CALLBACKS.poppopupsenabledstate = ((NPN_PopPopupsEnabledStateProcPtr)_poppopupsenabledstate);
  CALLBACKS.pluginthreadasynccall = ((NPN_PluginThreadAsyncCallProcPtr)_pluginthreadasynccall);
  CALLBACKS.getvalueforurl = ((NPN_GetValueForURLPtr)_getvalueforurl);
  CALLBACKS.setvalueforurl = ((NPN_SetValueForURLPtr)_setvalueforurl);
  CALLBACKS.getauthenticationinfo = ((NPN_GetAuthenticationInfoPtr)_getauthenticationinfo);
  CALLBACKS.scheduletimer = ((NPN_ScheduleTimerPtr)_scheduletimer);
  CALLBACKS.unscheduletimer = ((NPN_UnscheduleTimerPtr)_unscheduletimer);

  if (!sPluginThreadAsyncCallLock)
    sPluginThreadAsyncCallLock = nsAutoLock::NewLock("sPluginThreadAsyncCallLock");

  initialized = PR_TRUE;

  NPN_PLUGIN_LOG(PLUGIN_LOG_NORMAL,("NPN callbacks initialized\n"));
}

NS_IMPL_ISUPPORTS1(nsNPAPIPlugin, nsIPlugin)

nsNPAPIPlugin::nsNPAPIPlugin(NPPluginFuncs* callbacks, 
                             SharedLibrary* aLibrary,
                             PRLibrary* aPRLibrary,
                             NP_PLUGINSHUTDOWN aShutdown)
{
  memset((void*) &fCallbacks, 0, sizeof(fCallbacks));
  fLibrary = nsnull;

#if defined(XP_WIN) || defined(XP_OS2)
  // On Windows (and Mac) we need to keep a direct reference to the
  // fCallbacks and NOT just copy the struct. See Bugzilla 85334

  NP_GETENTRYPOINTS pfnGetEntryPoints =
    (NP_GETENTRYPOINTS)aLibrary->FindSymbol("NP_GetEntryPoints");

  if (!pfnGetEntryPoints)
    return;

  fCallbacks.size = sizeof(fCallbacks);

  nsresult result = pfnGetEntryPoints(&fCallbacks);
  NS_ASSERTION(result == NS_OK, "Failed to get callbacks");

  NS_ASSERTION(HIBYTE(fCallbacks.version) >= NP_VERSION_MAJOR,
               "callback version is less than NP version");

  fShutdownEntry = (NP_PLUGINSHUTDOWN)aLibrary->FindSymbol("NP_Shutdown");
#elif defined(XP_MACOSX)
  NPPluginFuncs np_callbacks;
  memset((void*) &np_callbacks, 0, sizeof(np_callbacks));
  np_callbacks.size = sizeof(np_callbacks);

  fShutdownEntry = (NP_PLUGINSHUTDOWN)PR_FindSymbol(aLibrary, "NP_Shutdown");
  NP_GETENTRYPOINTS pfnGetEntryPoints = (NP_GETENTRYPOINTS)PR_FindSymbol(aLibrary, "NP_GetEntryPoints");
  NP_PLUGININIT pfnInitialize = (NP_PLUGININIT)PR_FindSymbol(aLibrary, "NP_Initialize");
  if (!pfnGetEntryPoints || !pfnInitialize || !fShutdownEntry) {
    NS_WARNING("Not all necessary functions exposed by plugin, it will not load.");
    return;
  }

  // we call NP_Initialize before getting function pointers to match
  // WebKit's behavior. They implemented this first on Mac OS X.
  if (pfnInitialize(&(nsNPAPIPlugin::CALLBACKS)) != NPERR_NO_ERROR)
    return;
  if (pfnGetEntryPoints(&np_callbacks) != NPERR_NO_ERROR)
    return;

  fCallbacks.size = sizeof(fCallbacks);
  fCallbacks.version = np_callbacks.version;
  fCallbacks.newp = (NPP_NewProcPtr)np_callbacks.newp;
  fCallbacks.destroy = (NPP_DestroyProcPtr)np_callbacks.destroy;
  fCallbacks.setwindow = (NPP_SetWindowProcPtr)np_callbacks.setwindow;
  fCallbacks.newstream = (NPP_NewStreamProcPtr)np_callbacks.newstream;
  fCallbacks.destroystream = (NPP_DestroyStreamProcPtr)np_callbacks.destroystream;
  fCallbacks.asfile = (NPP_StreamAsFileProcPtr)np_callbacks.asfile;
  fCallbacks.writeready = (NPP_WriteReadyProcPtr)np_callbacks.writeready;
  fCallbacks.write = (NPP_WriteProcPtr)np_callbacks.write;
  fCallbacks.print = (NPP_PrintProcPtr)np_callbacks.print;
  fCallbacks.event = (NPP_HandleEventProcPtr)np_callbacks.event;
  fCallbacks.urlnotify = (NPP_URLNotifyProcPtr)np_callbacks.urlnotify;
  fCallbacks.getvalue = (NPP_GetValueProcPtr)np_callbacks.getvalue;
  fCallbacks.setvalue = (NPP_SetValueProcPtr)np_callbacks.setvalue;
#else // for everyone else
  memcpy((void*) &fCallbacks, (void*) callbacks, sizeof(fCallbacks));
  fShutdownEntry = aShutdown;
#endif

  fLibrary = aLibrary;
}

nsNPAPIPlugin::~nsNPAPIPlugin()
{
  // reset the callbacks list
  memset((void*) &fCallbacks, 0, sizeof(fCallbacks));
}


#if defined(XP_MACOSX)
void
nsNPAPIPlugin::SetPluginRefNum(short aRefNum)
{
  fPluginRefNum = aRefNum;
}
#endif

// Creates the nsNPAPIPlugin object. One nsNPAPIPlugin object exists per plugin (not instance).
nsresult
nsNPAPIPlugin::CreatePlugin(const char* aFilePath, PRLibrary* aLibrary,
                            nsIPlugin** aResult)
{
  CheckClassInitialized();

#if defined(XP_UNIX) && !defined(XP_MACOSX)
  nsNPAPIPlugin *plptr;

  NPPluginFuncs callbacks;
  memset((void*) &callbacks, 0, sizeof(callbacks));
  callbacks.size = sizeof(callbacks);

  SharedLibrary* pluginLib;
  if (PR_GetEnv("DISABLE_OOP_PLUGINS") || !aFilePath)
    pluginLib = new SharedPRLibrary(aFilePath, aLibrary);
  else
    pluginLib = NPAPIPluginParent::LoadModule(aFilePath, aLibrary);

  NP_PLUGINSHUTDOWN pfnShutdown =
    (NP_PLUGINSHUTDOWN) pluginLib->FindFunctionSymbol("NP_Shutdown");

  // create the new plugin handler
  *aResult = plptr =
    new nsNPAPIPlugin(&callbacks, pluginLib, aLibrary, pfnShutdown);

  if (*aResult == NULL)
    return NS_ERROR_OUT_OF_MEMORY;

  NS_ADDREF(*aResult);

  // Do not initialize if the file path is NULL.
  if (!aFilePath)
    return NS_OK;

  // we must init here because the plugin may call NPN functions
  // when we call into the NP_Initialize entry point - NPN functions
  // require that mBrowserManager be set up
  plptr->Initialize();

  NP_PLUGINUNIXINIT pfnInitialize =
    (NP_PLUGINUNIXINIT) pluginLib->FindFunctionSymbol("NP_Initialize");

  if (!pfnInitialize)
    return NS_ERROR_UNEXPECTED;

  if (pfnInitialize(&(nsNPAPIPlugin::CALLBACKS),&callbacks) != NS_OK)
    return NS_ERROR_UNEXPECTED;

  // now copy function table back to nsNPAPIPlugin instance
  memcpy((void*) &(plptr->fCallbacks), (void*)&callbacks, sizeof(callbacks));
#endif

#ifdef XP_WIN
  SharedLibrary* pluginLib;
  if (PR_GetEnv("DISABLE_OOP_PLUGINS") || !aFilePath)
    pluginLib = new SharedPRLibrary(aFilePath, aLibrary);
  else
    pluginLib = NPAPIPluginParent::LoadModule(aFilePath, aLibrary);

  // Note: on Windows, we must use the fCallback because plugins may
  // change the function table. The Shockwave installer makes changes
  // in the table while running
  *aResult = new nsNPAPIPlugin(nsnull, pluginLib, aLibrary, nsnull);

  if (*aResult == NULL)
    return NS_ERROR_OUT_OF_MEMORY;

  NS_ADDREF(*aResult);

  // we must init here because the plugin may call NPN functions
  // when we call into the NP_Initialize entry point - NPN functions
  // require that mBrowserManager be set up
  if (NS_FAILED((*aResult)->Initialize())) {
    NS_RELEASE(*aResult);
    return NS_ERROR_FAILURE;
  }

  NP_PLUGININIT pfnInitialize =
    (NP_PLUGININIT)pluginLib->FindSymbol("NP_Initialize");

  if (!pfnInitialize)
    return NS_ERROR_UNEXPECTED;

  if (pfnInitialize(&(nsNPAPIPlugin::CALLBACKS)) != NS_OK)
    return NS_ERROR_UNEXPECTED;
#endif

#ifdef XP_OS2
  // create the new plugin handler
  *aResult = new nsNPAPIPlugin(nsnull, aLibrary, nsnull);

  if (*aResult == NULL)
    return NS_ERROR_OUT_OF_MEMORY;

  NS_ADDREF(*aResult);

  // we must init here because the plugin may call NPN functions
  // when we call into the NP_Initialize entry point - NPN functions
  // require that mBrowserManager be set up
  if (NS_FAILED((*aResult)->Initialize())) {
    NS_RELEASE(*aResult);
    return NS_ERROR_FAILURE;
  }

  NP_PLUGININIT pfnInitialize =
    (NP_PLUGININIT)PR_FindSymbol(aLibrary, "NP_Initialize");

  if (!pfnInitialize)
    return NS_ERROR_UNEXPECTED;

  // Fixes problem where the OS/2 native multimedia plugins weren't
  // working on mozilla though did work on 4.x.  Problem is that they
  // expect the current working directory to be the plugins dir.
  // Since these plugins are no longer maintained and they represent
  // the majority of the OS/2 plugin contingency, we'll have to make
  // them work here.

#define MAP_DISKNUM_TO_LETTER(n) ('A' + (n - 1))
#define MAP_LETTER_TO_DISKNUM(c) (toupper(c)-'A'+1)

  unsigned long origDiskNum, pluginDiskNum, logicalDisk;

  char pluginPath[CCHMAXPATH], origPath[CCHMAXPATH];
  strcpy(pluginPath, aFilePath);
  char* slash = strrchr(pluginPath, '\\');
  *slash = '\0';

  DosQueryCurrentDisk( &origDiskNum, &logicalDisk );
  pluginDiskNum = MAP_LETTER_TO_DISKNUM(pluginPath[0]);

  origPath[0] = MAP_DISKNUM_TO_LETTER(origDiskNum);
  origPath[1] = ':';
  origPath[2] = '\\';

  ULONG len = CCHMAXPATH-3;
  APIRET rc = DosQueryCurrentDir(0, &origPath[3], &len);
  NS_ASSERTION(NO_ERROR == rc,"DosQueryCurrentDir failed");

  BOOL bChangedDir = FALSE;
  BOOL bChangedDisk = FALSE;
  if (pluginDiskNum != origDiskNum) {
    rc = DosSetDefaultDisk(pluginDiskNum);
    NS_ASSERTION(NO_ERROR == rc,"DosSetDefaultDisk failed");
    bChangedDisk = TRUE;
  }

  if (stricmp(origPath, pluginPath) != 0) {
    rc = DosSetCurrentDir(pluginPath);
    NS_ASSERTION(NO_ERROR == rc,"DosSetCurrentDir failed");
    bChangedDir = TRUE;
  }

  nsresult rv = pfnInitialize(&(nsNPAPIPlugin::CALLBACKS));

  if (bChangedDisk) {
    rc= DosSetDefaultDisk(origDiskNum);
    NS_ASSERTION(NO_ERROR == rc,"DosSetDefaultDisk failed");
  }
  if (bChangedDir) {
    rc = DosSetCurrentDir(origPath);
    NS_ASSERTION(NO_ERROR == rc,"DosSetCurrentDir failed");
  }

  if (!NS_SUCCEEDED(rv)) {
    return NS_ERROR_UNEXPECTED;
  }
#endif

#if defined(XP_MACOSX)
  short appRefNum = ::CurResFile();
  short pluginRefNum;

  nsCOMPtr<nsILocalFile> pluginPath;
  NS_NewNativeLocalFile(nsDependentCString(aFilePath), PR_TRUE,
                        getter_AddRefs(pluginPath));

  nsPluginFile pluginFile(pluginPath);
  pluginRefNum = pluginFile.OpenPluginResource();

  nsNPAPIPlugin* plugin = new nsNPAPIPlugin(nsnull, aLibrary, nsnull);
  ::UseResFile(appRefNum);
  if (!plugin)
    return NS_ERROR_OUT_OF_MEMORY;

  *aResult = plugin;

  NS_ADDREF(*aResult);
  if (NS_FAILED((*aResult)->Initialize())) {
    NS_RELEASE(*aResult);
    return NS_ERROR_FAILURE;
  }

  plugin->SetPluginRefNum(pluginRefNum);
#endif

#ifdef XP_BEOS
  // I just copied UNIX version.
  // Makoto Hamanaka <VYA04230@nifty.com>

  nsNPAPIPlugin *plptr;

  NPPluginFuncs callbacks;
  memset((void*) &callbacks, 0, sizeof(callbacks));
  callbacks.size = sizeof(callbacks);

  NP_PLUGINSHUTDOWN pfnShutdown =
    (NP_PLUGINSHUTDOWN)PR_FindSymbol(aLibrary, "NP_Shutdown");

  // create the new plugin handler
  *aResult = plptr = new nsNPAPIPlugin(&callbacks, aLibrary, pfnShutdown);

  if (*aResult == NULL)
    return NS_ERROR_OUT_OF_MEMORY;

  NS_ADDREF(*aResult);

  // we must init here because the plugin may call NPN functions
  // when we call into the NP_Initialize entry point - NPN functions
  // require that mBrowserManager be set up
  plptr->Initialize();

  NP_PLUGINUNIXINIT pfnInitialize =
    (NP_PLUGINUNIXINIT)PR_FindSymbol(aLibrary, "NP_Initialize");

  if (!pfnInitialize)
    return NS_ERROR_FAILURE;

  if (pfnInitialize(&(nsNPAPIPlugin::CALLBACKS),&callbacks) != NS_OK)
    return NS_ERROR_FAILURE;

  // now copy function table back to nsNPAPIPlugin instance
  memcpy((void*) &(plptr->fCallbacks), (void*)&callbacks, sizeof(callbacks));
#endif

  return NS_OK;
}

NS_METHOD
nsNPAPIPlugin::CreatePluginInstance(nsIPluginInstance **aResult)
{
  if (!aResult)
    return NS_ERROR_NULL_POINTER;

  *aResult = NULL;

  nsRefPtr<nsNPAPIPluginInstance> inst =
<<<<<<< HEAD
    new nsNPAPIPluginInstance(&fCallbacks, fPRLibrary);

=======
    new nsNPAPIPluginInstance(&fCallbacks, fLibrary);
>>>>>>> 46d6f355
  if (!inst)
    return NS_ERROR_OUT_OF_MEMORY;

  NS_ADDREF(inst);
  *aResult = static_cast<nsIPluginInstance*>(inst);
  return NS_OK;
}

nsresult
nsNPAPIPlugin::Initialize(void)
{
  if (!fLibrary)
    return NS_ERROR_FAILURE;
  return NS_OK;
}

nsresult
nsNPAPIPlugin::Shutdown(void)
{
  NPP_PLUGIN_LOG(PLUGIN_LOG_BASIC,
                 ("NPP Shutdown to be called: this=%p\n", this));

  if (fShutdownEntry) {
#if defined(XP_MACOSX)
    (*fShutdownEntry)();
    if (fPluginRefNum > 0)
      ::CloseResFile(fPluginRefNum);
#else
    NS_TRY_SAFE_CALL_VOID(fShutdownEntry(), nsnull, nsnull);
#endif
    fShutdownEntry = nsnull;
  }
  PLUGIN_LOG(PLUGIN_LOG_NORMAL,
             ("NPAPIPlugin Shutdown done, this=%p", this));
  return NS_OK;
}

nsresult
nsNPAPIPlugin::GetMIMEDescription(const char* *resultingDesc)
{

  const char* (*npGetMIMEDescription)() = (const char* (*)())
      fLibrary->FindFunctionSymbol("NP_GetMIMEDescription");
  *resultingDesc = npGetMIMEDescription ? npGetMIMEDescription() : "";

  PLUGIN_LOG(PLUGIN_LOG_NORMAL,
             ("nsNPAPIPlugin::GetMIMEDescription called: this=%p, result=%s\n",
              this, *resultingDesc));

  return NS_OK;
}

nsresult
nsNPAPIPlugin::GetValue(nsPluginVariable variable, void *value)
{
  PLUGIN_LOG(PLUGIN_LOG_NORMAL,
  ("nsNPAPIPlugin::GetValue called: this=%p, variable=%d\n", this, variable));

  NPError rv = NPERR_NO_ERROR;;

  NPError (*npGetValue)(void*, nsPluginVariable, void*) = 
    (NPError (*)(void*, nsPluginVariable, void*))
    fLibrary->FindFunctionSymbol("NP_GetValue");
  if (npGetValue) {
    rv = npGetValue(nsnull, variable, value);
  }
  return (rv == NPERR_NO_ERROR) ? NS_OK : NS_ERROR_FAILURE;
}

// Create a new NPP GET or POST (given in the type argument) url
// stream that may have a notify callback
NPError
MakeNewNPAPIStreamInternal(NPP npp, const char *relativeURL, const char *target,
                          eNPPStreamTypeInternal type,
                          PRBool bDoNotify = PR_FALSE,
                          void *notifyData = nsnull, uint32_t len = 0,
                          const char *buf = nsnull, NPBool file = PR_FALSE)
{
  if (!npp)
    return NPERR_INVALID_INSTANCE_ERROR;

  PluginDestructionGuard guard(npp);

  nsIPluginInstance *inst = (nsIPluginInstance *) npp->ndata;
  if (!inst)
    return NPERR_INVALID_INSTANCE_ERROR;

  nsCOMPtr<nsIPluginHost> pluginHost = do_GetService(MOZ_PLUGIN_HOST_CONTRACTID);
  NS_ASSERTION(pluginHost, "failed to get plugin host");
  if (!pluginHost) return NPERR_GENERIC_ERROR;

  nsCOMPtr<nsIPluginStreamListener> listener;
  if (!target)
    ((nsNPAPIPluginInstance*)inst)->NewNotifyStream(getter_AddRefs(listener),
                                                    notifyData,
                                                    bDoNotify, relativeURL);

  switch (type) {
  case eNPPStreamTypeInternal_Get:
    {
      if (NS_FAILED(pluginHost->GetURL(inst, relativeURL, target, listener)))
        return NPERR_GENERIC_ERROR;
      break;
    }
  case eNPPStreamTypeInternal_Post:
    {
      if (NS_FAILED(pluginHost->PostURL(inst, relativeURL, len, buf, file, target,
                                listener)))
        return NPERR_GENERIC_ERROR;
      break;
    }
  default:
    NS_ASSERTION(0, "how'd I get here");
  }

  return NPERR_NO_ERROR;
}

//
// Static callbacks that get routed back through the new C++ API
//

NPError NP_CALLBACK
_geturl(NPP npp, const char* relativeURL, const char* target)
{
  if (!NS_IsMainThread()) {
    NPN_PLUGIN_LOG(PLUGIN_LOG_ALWAYS,("NPN_geturl called from the wrong thread\n"));
    return NPERR_INVALID_PARAM;
  }

  NPN_PLUGIN_LOG(PLUGIN_LOG_NORMAL,
  ("NPN_GetURL: npp=%p, target=%s, url=%s\n", (void *)npp, target,
   relativeURL));

  PluginDestructionGuard guard(npp);

  // Block Adobe Acrobat from loading URLs that are not http:, https:,
  // or ftp: URLs if the given target is null.
  if (!target && relativeURL &&
      (strncmp(relativeURL, "http:", 5) != 0) &&
      (strncmp(relativeURL, "https:", 6) != 0) &&
      (strncmp(relativeURL, "ftp:", 4) != 0)) {
    nsNPAPIPluginInstance *inst = (nsNPAPIPluginInstance *) npp->ndata;

    const char *name = nsPluginHost::GetPluginName(inst);

    if (name && strstr(name, "Adobe") && strstr(name, "Acrobat")) {
      return NPERR_NO_ERROR;
    }
  }

  return MakeNewNPAPIStreamInternal(npp, relativeURL, target,
                                    eNPPStreamTypeInternal_Get);
}

NPError NP_CALLBACK
_geturlnotify(NPP npp, const char* relativeURL, const char* target,
              void* notifyData)
{
  if (!NS_IsMainThread()) {
    NPN_PLUGIN_LOG(PLUGIN_LOG_ALWAYS,("NPN_geturlnotify called from the wrong thread\n"));
    return NPERR_INVALID_PARAM;
  }

  NPN_PLUGIN_LOG(PLUGIN_LOG_NORMAL,
    ("NPN_GetURLNotify: npp=%p, target=%s, notify=%p, url=%s\n", (void*)npp,
     target, notifyData, relativeURL));

  PluginDestructionGuard guard(npp);

  return MakeNewNPAPIStreamInternal(npp, relativeURL, target,
                                    eNPPStreamTypeInternal_Get, PR_TRUE,
                                    notifyData);
}

NPError NP_CALLBACK
_posturlnotify(NPP npp, const char *relativeURL, const char *target,
               uint32_t len, const char *buf, NPBool file, void *notifyData)
{
  if (!NS_IsMainThread()) {
    NPN_PLUGIN_LOG(PLUGIN_LOG_ALWAYS,("NPN_posturlnotify called from the wrong thread\n"));
    return NPERR_INVALID_PARAM;
  }
  NPN_PLUGIN_LOG(PLUGIN_LOG_NORMAL,
                 ("NPN_PostURLNotify: npp=%p, target=%s, len=%d, file=%d, "
                  "notify=%p, url=%s, buf=%s\n",
                  (void*)npp, target, len, file, notifyData, relativeURL,
                  buf));

  PluginDestructionGuard guard(npp);

  return MakeNewNPAPIStreamInternal(npp, relativeURL, target,
                                    eNPPStreamTypeInternal_Post, PR_TRUE,
                                    notifyData, len, buf, file);
}

NPError NP_CALLBACK
_posturl(NPP npp, const char *relativeURL, const char *target,
         uint32_t len, const char *buf, NPBool file)
{
  if (!NS_IsMainThread()) {
    NPN_PLUGIN_LOG(PLUGIN_LOG_ALWAYS,("NPN_posturl called from the wrong thread\n"));
    return NPERR_INVALID_PARAM;
  }
  NPN_PLUGIN_LOG(PLUGIN_LOG_NORMAL,
                 ("NPN_PostURL: npp=%p, target=%s, file=%d, len=%d, url=%s, "
                  "buf=%s\n",
                  (void*)npp, target, file, len, relativeURL, buf));

  PluginDestructionGuard guard(npp);

  return MakeNewNPAPIStreamInternal(npp, relativeURL, target,
                                    eNPPStreamTypeInternal_Post, PR_FALSE, nsnull,
                                    len, buf, file);
}

// A little helper class used to wrap up plugin manager streams (that is,
// streams from the plugin to the browser).
class nsNPAPIStreamWrapper : nsISupports
{
public:
  NS_DECL_ISUPPORTS

protected:
  nsIOutputStream *fStream;
  NPStream        fNPStream;

public:
  nsNPAPIStreamWrapper(nsIOutputStream* stream);
  ~nsNPAPIStreamWrapper();

  void GetStream(nsIOutputStream* &result);
  NPStream* GetNPStream(void) { return &fNPStream; }
};

NS_IMPL_ISUPPORTS1(nsNPAPIStreamWrapper, nsISupports)

nsNPAPIStreamWrapper::nsNPAPIStreamWrapper(nsIOutputStream* stream)
: fStream(stream)
{
  NS_ASSERTION(stream, "bad stream");

  fStream = stream;
  NS_ADDREF(fStream);

  memset(&fNPStream, 0, sizeof(fNPStream));
  fNPStream.ndata = (void*) this;
}

nsNPAPIStreamWrapper::~nsNPAPIStreamWrapper(void)
{
  fStream->Close();
  NS_IF_RELEASE(fStream);
}

void
nsNPAPIStreamWrapper::GetStream(nsIOutputStream* &result)
{
  result = fStream;
  NS_IF_ADDREF(fStream);
}

NPError NP_CALLBACK
_newstream(NPP npp, NPMIMEType type, const char* target, NPStream* *result)
{
  if (!NS_IsMainThread()) {
    NPN_PLUGIN_LOG(PLUGIN_LOG_ALWAYS,("NPN_newstream called from the wrong thread\n"));
    return NPERR_INVALID_PARAM;
  }
  NPN_PLUGIN_LOG(PLUGIN_LOG_NORMAL,
  ("NPN_NewStream: npp=%p, type=%s, target=%s\n", (void*)npp,
   (const char *)type, target));

  NPError err = NPERR_INVALID_INSTANCE_ERROR;
  if (npp && npp->ndata) {
    nsIPluginInstance *inst = (nsIPluginInstance *) npp->ndata;

    PluginDestructionGuard guard(inst);

    nsCOMPtr<nsIOutputStream> stream;
    if (NS_SUCCEEDED(inst->NewStreamFromPlugin((const char*) type, target,
                                               getter_AddRefs(stream)))) {
      nsNPAPIStreamWrapper* wrapper = new nsNPAPIStreamWrapper(stream);
      if (wrapper) {
        (*result) = wrapper->GetNPStream();
        err = NPERR_NO_ERROR;
      } else {
        err = NPERR_OUT_OF_MEMORY_ERROR;
      }
    } else {
      err = NPERR_GENERIC_ERROR;
    }
  }
  return err;
}

int32_t NP_CALLBACK
_write(NPP npp, NPStream *pstream, int32_t len, void *buffer)
{
  if (!NS_IsMainThread()) {
    NPN_PLUGIN_LOG(PLUGIN_LOG_ALWAYS,("NPN_write called from the wrong thread\n"));
    return 0;
  }
  NPN_PLUGIN_LOG(PLUGIN_LOG_NORMAL,
                 ("NPN_Write: npp=%p, url=%s, len=%d, buffer=%s\n", (void*)npp,
                  pstream->url, len, (char*)buffer));

  // negative return indicates failure to the plugin
  if (!npp)
    return -1;

  PluginDestructionGuard guard(npp);

  nsNPAPIStreamWrapper* wrapper = (nsNPAPIStreamWrapper*) pstream->ndata;
  NS_ASSERTION(wrapper, "null stream");
  if (!wrapper)
    return -1;

  nsIOutputStream* stream;
  wrapper->GetStream(stream);

  PRUint32 count = 0;
  nsresult rv = stream->Write((char *)buffer, len, &count);
  NS_RELEASE(stream);

  if (rv != NS_OK)
    return -1;

  return (int32_t)count;
}

NPError NP_CALLBACK
_destroystream(NPP npp, NPStream *pstream, NPError reason)
{
  if (!NS_IsMainThread()) {
    NPN_PLUGIN_LOG(PLUGIN_LOG_ALWAYS,("NPN_write called from the wrong thread\n"));
    return NPERR_INVALID_PARAM;
  }
  NPN_PLUGIN_LOG(PLUGIN_LOG_NORMAL,
                 ("NPN_DestroyStream: npp=%p, url=%s, reason=%d\n", (void*)npp,
                  pstream->url, (int)reason));

  if (!npp)
    return NPERR_INVALID_INSTANCE_ERROR;

  PluginDestructionGuard guard(npp);

  nsCOMPtr<nsIPluginStreamListener> listener =
    do_QueryInterface((nsISupports *)pstream->ndata);

  // DestroyStream can kill two kinds of streams: NPP derived and NPN derived.
  // check to see if they're trying to kill a NPP stream
  if (listener) {
    // Tell the stream listner that the stream is now gone.
    listener->OnStopBinding(nsnull, NS_BINDING_ABORTED);

    // FIXME: http://bugzilla.mozilla.org/show_bug.cgi?id=240131
    //
    // Is it ok to leave pstream->ndata set here, and who releases it
    // (or is it even properly ref counted)? And who closes the stream
    // etc?
  } else {
    nsNPAPIStreamWrapper* wrapper = (nsNPAPIStreamWrapper *)pstream->ndata;
    NS_ASSERTION(wrapper, "null wrapper");

    if (!wrapper)
      return NPERR_INVALID_PARAM;

    // This will release the wrapped nsIOutputStream.
    delete wrapper;
    pstream->ndata = nsnull;
  }

  return NPERR_NO_ERROR;
}

void NP_CALLBACK
_status(NPP npp, const char *message)
{
  if (!NS_IsMainThread()) {
    NPN_PLUGIN_LOG(PLUGIN_LOG_ALWAYS,("NPN_status called from the wrong thread\n"));
    return;
  }
  NPN_PLUGIN_LOG(PLUGIN_LOG_NORMAL, ("NPN_Status: npp=%p, message=%s\n",
                                     (void*)npp, message));

  if (!npp || !npp->ndata) {
    NS_WARNING("_status: npp or npp->ndata == 0");
    return;
  }

  nsIPluginInstance *inst = (nsIPluginInstance *) npp->ndata;

  PluginDestructionGuard guard(inst);

  inst->ShowStatus(message);
}

void NP_CALLBACK
_memfree (void *ptr)
{
  if (!NS_IsMainThread()) {
    NPN_PLUGIN_LOG(PLUGIN_LOG_ALWAYS,("NPN_memfree called from the wrong thread\n"));
  }
  NPN_PLUGIN_LOG(PLUGIN_LOG_NOISY, ("NPN_MemFree: ptr=%p\n", ptr));

  if (ptr)
    nsMemory::Free(ptr);
}

uint32_t NP_CALLBACK
_memflush(uint32_t size)
{
  if (!NS_IsMainThread()) {
    NPN_PLUGIN_LOG(PLUGIN_LOG_ALWAYS,("NPN_memflush called from the wrong thread\n"));
  }
  NPN_PLUGIN_LOG(PLUGIN_LOG_NOISY, ("NPN_MemFlush: size=%d\n", size));

  nsMemory::HeapMinimize(PR_TRUE);
  return 0;
}

void NP_CALLBACK
_reloadplugins(NPBool reloadPages)
{
  if (!NS_IsMainThread()) {
    NPN_PLUGIN_LOG(PLUGIN_LOG_ALWAYS,("NPN_reloadplugins called from the wrong thread\n"));
    return;
  }
  NPN_PLUGIN_LOG(PLUGIN_LOG_NORMAL,
                 ("NPN_ReloadPlugins: reloadPages=%d\n", reloadPages));

  nsCOMPtr<nsIPluginHost> pluginHost(do_GetService(MOZ_PLUGIN_HOST_CONTRACTID));
  if (!pluginHost)
    return;

  pluginHost->ReloadPlugins(reloadPages);
}

void NP_CALLBACK
_invalidaterect(NPP npp, NPRect *invalidRect)
{
  if (!NS_IsMainThread()) {
    NPN_PLUGIN_LOG(PLUGIN_LOG_ALWAYS,("NPN_invalidaterect called from the wrong thread\n"));
    return;
  }
  NPN_PLUGIN_LOG(PLUGIN_LOG_NORMAL,
                 ("NPN_InvalidateRect: npp=%p, top=%d, left=%d, bottom=%d, "
                  "right=%d\n", (void *)npp, invalidRect->top,
                  invalidRect->left, invalidRect->bottom, invalidRect->right));

  if (!npp || !npp->ndata) {
    NS_WARNING("_invalidaterect: npp or npp->ndata == 0");
    return;
  }

  nsIPluginInstance *inst = (nsIPluginInstance *) npp->ndata;

  PluginDestructionGuard guard(inst);

  inst->InvalidateRect((nsPluginRect *)invalidRect);
}

void NP_CALLBACK
_invalidateregion(NPP npp, NPRegion invalidRegion)
{
  if (!NS_IsMainThread()) {
    NPN_PLUGIN_LOG(PLUGIN_LOG_ALWAYS,("NPN_invalidateregion called from the wrong thread\n"));
    return;
  }
  NPN_PLUGIN_LOG(PLUGIN_LOG_NORMAL,
                 ("NPN_InvalidateRegion: npp=%p, region=%p\n", (void*)npp,
                  (void*)invalidRegion));

  if (!npp || !npp->ndata) {
    NS_WARNING("_invalidateregion: npp or npp->ndata == 0");
    return;
  }

  nsIPluginInstance *inst = (nsIPluginInstance *)npp->ndata;

  PluginDestructionGuard guard(inst);

  inst->InvalidateRegion((nsPluginRegion)invalidRegion);
}

void NP_CALLBACK
_forceredraw(NPP npp)
{
  if (!NS_IsMainThread()) {
    NPN_PLUGIN_LOG(PLUGIN_LOG_ALWAYS,("NPN_forceredraw called from the wrong thread\n"));
    return;
  }
  NPN_PLUGIN_LOG(PLUGIN_LOG_NORMAL, ("NPN_ForceDraw: npp=%p\n", (void*)npp));

  if (!npp || !npp->ndata) {
    NS_WARNING("_forceredraw: npp or npp->ndata == 0");
    return;
  }

  nsIPluginInstance *inst = (nsIPluginInstance *) npp->ndata;

  PluginDestructionGuard guard(inst);

  inst->ForceRedraw();
}

static nsIDocument *
GetDocumentFromNPP(NPP npp)
{
  NS_ENSURE_TRUE(npp, nsnull);

  nsNPAPIPluginInstance *inst = (nsNPAPIPluginInstance *)npp->ndata;
  NS_ENSURE_TRUE(inst, nsnull);

  PluginDestructionGuard guard(inst);

  nsCOMPtr<nsIPluginInstanceOwner> owner;
  inst->GetOwner(getter_AddRefs(owner));
  NS_ENSURE_TRUE(owner, nsnull);

  nsCOMPtr<nsIDocument> doc;
  owner->GetDocument(getter_AddRefs(doc));

  return doc;
}

static JSContext *
GetJSContextFromDoc(nsIDocument *doc)
{
  nsIScriptGlobalObject *sgo = doc->GetScriptGlobalObject();
  NS_ENSURE_TRUE(sgo, nsnull);

  nsIScriptContext *scx = sgo->GetContext();
  NS_ENSURE_TRUE(scx, nsnull);

  return (JSContext *)scx->GetNativeContext();
}

static JSContext *
GetJSContextFromNPP(NPP npp)
{
  nsIDocument *doc = GetDocumentFromNPP(npp);
  NS_ENSURE_TRUE(doc, nsnull);

  return GetJSContextFromDoc(doc);
}

NPObject* NP_CALLBACK
_getwindowobject(NPP npp)
{
  if (!NS_IsMainThread()) {
    NPN_PLUGIN_LOG(PLUGIN_LOG_ALWAYS,("NPN_getwindowobject called from the wrong thread\n"));
    return nsnull;
  }
  JSContext *cx = GetJSContextFromNPP(npp);
  NS_ENSURE_TRUE(cx, nsnull);

  // Using ::JS_GetGlobalObject(cx) is ok here since the window we
  // want to return here is the outer window, *not* the inner (since
  // we don't know what the plugin will do with it).
  return nsJSObjWrapper::GetNewOrUsed(npp, cx, ::JS_GetGlobalObject(cx));
}

NPObject* NP_CALLBACK
_getpluginelement(NPP npp)
{
  if (!NS_IsMainThread()) {
    NPN_PLUGIN_LOG(PLUGIN_LOG_ALWAYS,("NPN_getpluginelement called from the wrong thread\n"));
    return nsnull;
  }
  nsIDOMElement *elementp = nsnull;
  NPError nperr = _getvalue(npp, NPNVDOMElement, &elementp);

  if (nperr != NPERR_NO_ERROR) {
    return nsnull;
  }

  // Pass ownership of elementp to element
  nsCOMPtr<nsIDOMElement> element;
  element.swap(elementp);

  JSContext *cx = GetJSContextFromNPP(npp);
  NS_ENSURE_TRUE(cx, nsnull);

  nsCOMPtr<nsIXPConnect> xpc(do_GetService(nsIXPConnect::GetCID()));
  NS_ENSURE_TRUE(xpc, nsnull);

  nsCOMPtr<nsIXPConnectJSObjectHolder> holder;
  xpc->WrapNative(cx, ::JS_GetGlobalObject(cx), element,
                  NS_GET_IID(nsIDOMElement),
                  getter_AddRefs(holder));
  NS_ENSURE_TRUE(holder, nsnull);

  JSObject* obj = nsnull;
  holder->GetJSObject(&obj);
  NS_ENSURE_TRUE(obj, nsnull);

  return nsJSObjWrapper::GetNewOrUsed(npp, cx, obj);
}

static NPIdentifier
doGetIdentifier(JSContext *cx, const NPUTF8* name)
{
  NS_ConvertUTF8toUTF16 utf16name(name);

  JSString *str = ::JS_InternUCStringN(cx, (jschar *)utf16name.get(),
                                       utf16name.Length());

  if (!str)
    return NULL;

  return (NPIdentifier)STRING_TO_JSVAL(str);
}

NPIdentifier NP_CALLBACK
_getstringidentifier(const NPUTF8* name)
{
  if (!name) {
    NPN_PLUGIN_LOG(PLUGIN_LOG_ALWAYS, ("NPN_getstringidentifier: passed null name"));
    return NULL;
  }
  if (!NS_IsMainThread()) {
    NPN_PLUGIN_LOG(PLUGIN_LOG_ALWAYS,("NPN_getstringidentifier called from the wrong thread\n"));
  }

  nsCOMPtr<nsIThreadJSContextStack> stack =
    do_GetService("@mozilla.org/js/xpc/ContextStack;1");
  if (!stack)
    return NULL;

  JSContext *cx = nsnull;
  stack->GetSafeJSContext(&cx);
  if (!cx)
    return NULL;

  JSAutoRequest ar(cx);
  return doGetIdentifier(cx, name);
}

void NP_CALLBACK
_getstringidentifiers(const NPUTF8** names, int32_t nameCount,
                      NPIdentifier *identifiers)
{
  if (!NS_IsMainThread()) {
    NPN_PLUGIN_LOG(PLUGIN_LOG_ALWAYS,("NPN_getstringidentifiers called from the wrong thread\n"));
  }
  nsCOMPtr<nsIThreadJSContextStack> stack =
    do_GetService("@mozilla.org/js/xpc/ContextStack;1");
  if (!stack)
    return;

  JSContext *cx = nsnull;
  stack->GetSafeJSContext(&cx);
  if (!cx)
    return;

  JSAutoRequest ar(cx);

  for (int32_t i = 0; i < nameCount; ++i) {
    if (names[i]) {
      identifiers[i] = doGetIdentifier(cx, names[i]);
    } else {
      NPN_PLUGIN_LOG(PLUGIN_LOG_ALWAYS, ("NPN_getstringidentifiers: passed null name"));
      identifiers[i] = NULL;
    }
  }
}

NPIdentifier NP_CALLBACK
_getintidentifier(int32_t intid)
{
  if (!NS_IsMainThread()) {
    NPN_PLUGIN_LOG(PLUGIN_LOG_ALWAYS,("NPN_getstringidentifier called from the wrong thread\n"));
  }
  return (NPIdentifier)INT_TO_JSVAL(intid);
}

NPUTF8* NP_CALLBACK
_utf8fromidentifier(NPIdentifier identifier)
{
  if (!NS_IsMainThread()) {
    NPN_PLUGIN_LOG(PLUGIN_LOG_ALWAYS,("NPN_utf8fromidentifier called from the wrong thread\n"));
  }
  if (!identifier)
    return NULL;

  jsval v = (jsval)identifier;

  if (!JSVAL_IS_STRING(v)) {
    return nsnull;
  }

  JSString *str = JSVAL_TO_STRING(v);

  return
    ToNewUTF8String(nsDependentString((PRUnichar *)::JS_GetStringChars(str),
                                      ::JS_GetStringLength(str)));
}

int32_t NP_CALLBACK
_intfromidentifier(NPIdentifier identifier)
{
  if (!NS_IsMainThread()) {
    NPN_PLUGIN_LOG(PLUGIN_LOG_ALWAYS,("NPN_intfromidentifier called from the wrong thread\n"));
  }
  jsval v = (jsval)identifier;

  if (!JSVAL_IS_INT(v)) {
    return PR_INT32_MIN;
  }

  return JSVAL_TO_INT(v);
}

bool NP_CALLBACK
_identifierisstring(NPIdentifier identifier)
{
  if (!NS_IsMainThread()) {
    NPN_PLUGIN_LOG(PLUGIN_LOG_ALWAYS,("NPN_identifierisstring called from the wrong thread\n"));
  }
  jsval v = (jsval)identifier;

  return JSVAL_IS_STRING(v);
}

NPObject* NP_CALLBACK
_createobject(NPP npp, NPClass* aClass)
{
  if (!NS_IsMainThread()) {
    NPN_PLUGIN_LOG(PLUGIN_LOG_ALWAYS,("NPN_createobject called from the wrong thread\n"));
    return nsnull;
  }
  if (!npp) {
    NS_ERROR("Null npp passed to _createobject()!");

    return nsnull;
  }

  PluginDestructionGuard guard(npp);

  if (!aClass) {
    NS_ERROR("Null class passed to _createobject()!");

    return nsnull;
  }

  NPPAutoPusher nppPusher(npp);

  NPObject *npobj;

  if (aClass->allocate) {
    npobj = aClass->allocate(npp, aClass);
  } else {
    npobj = (NPObject *)PR_Malloc(sizeof(NPObject));
  }

  if (npobj) {
    npobj->_class = aClass;
    npobj->referenceCount = 1;
  }

  NPN_PLUGIN_LOG(PLUGIN_LOG_NOISY,
                 ("Created NPObject %p, NPClass %p\n", npobj, aClass));

  return npobj;
}

NPObject* NP_CALLBACK
_retainobject(NPObject* npobj)
{
  if (!NS_IsMainThread()) {
    NPN_PLUGIN_LOG(PLUGIN_LOG_ALWAYS,("NPN_retainobject called from the wrong thread\n"));
  }
  if (npobj) {
    PR_AtomicIncrement((PRInt32*)&npobj->referenceCount);
  }

  return npobj;
}

void NP_CALLBACK
_releaseobject(NPObject* npobj)
{
  if (!NS_IsMainThread()) {
    NPN_PLUGIN_LOG(PLUGIN_LOG_ALWAYS,("NPN_releaseobject called from the wrong thread\n"));
  }
  if (!npobj)
    return;

  int32_t refCnt = PR_AtomicDecrement((PRInt32*)&npobj->referenceCount);

  if (refCnt == 0) {
    nsNPObjWrapper::OnDestroy(npobj);

    NPN_PLUGIN_LOG(PLUGIN_LOG_NOISY,
                   ("Deleting NPObject %p, refcount hit 0\n", npobj));

    if (npobj->_class && npobj->_class->deallocate) {
      npobj->_class->deallocate(npobj);
    } else {
      PR_Free(npobj);
    }
  }
}

bool NP_CALLBACK
_invoke(NPP npp, NPObject* npobj, NPIdentifier method, const NPVariant *args,
        uint32_t argCount, NPVariant *result)
{
  if (!NS_IsMainThread()) {
    NPN_PLUGIN_LOG(PLUGIN_LOG_ALWAYS,("NPN_invoke called from the wrong thread\n"));
    return false;
  }
  if (!npp || !npobj || !npobj->_class || !npobj->_class->invoke)
    return false;

  PluginDestructionGuard guard(npp);

  NPPExceptionAutoHolder nppExceptionHolder;
  NPPAutoPusher nppPusher(npp);

  NPN_PLUGIN_LOG(PLUGIN_LOG_NOISY,
                 ("NPN_Invoke(npp %p, npobj %p, method %p, args %d\n", npp,
                  npobj, method, argCount));

  return npobj->_class->invoke(npobj, method, args, argCount, result);
}

bool NP_CALLBACK
_invokeDefault(NPP npp, NPObject* npobj, const NPVariant *args,
               uint32_t argCount, NPVariant *result)
{
  if (!NS_IsMainThread()) {
    NPN_PLUGIN_LOG(PLUGIN_LOG_ALWAYS,("NPN_invokedefault called from the wrong thread\n"));
    return false;
  }
  if (!npp || !npobj || !npobj->_class || !npobj->_class->invokeDefault)
    return false;

  NPPExceptionAutoHolder nppExceptionHolder;
  NPPAutoPusher nppPusher(npp);

  NPN_PLUGIN_LOG(PLUGIN_LOG_NOISY,
                 ("NPN_InvokeDefault(npp %p, npobj %p, args %d\n", npp,
                  npobj, argCount));

  return npobj->_class->invokeDefault(npobj, args, argCount, result);
}

bool NP_CALLBACK
_evaluate(NPP npp, NPObject* npobj, NPString *script, NPVariant *result)
{
  if (!NS_IsMainThread()) {
    NPN_PLUGIN_LOG(PLUGIN_LOG_ALWAYS,("NPN_evaluate called from the wrong thread\n"));
    return false;
  }
  if (!npp)
    return false;

  NPPAutoPusher nppPusher(npp);

  nsIDocument *doc = GetDocumentFromNPP(npp);
  NS_ENSURE_TRUE(doc, false);

  JSContext *cx = GetJSContextFromDoc(doc);
  NS_ENSURE_TRUE(cx, false);

  JSObject *obj =
    nsNPObjWrapper::GetNewOrUsed(npp, cx, npobj);

  if (!obj) {
    return false;
  }

  // Root obj and the rval (below).
  jsval vec[] = { OBJECT_TO_JSVAL(obj), JSVAL_NULL };
  JSAutoTempValueRooter tvr(cx, NS_ARRAY_LENGTH(vec), vec);
  jsval *rval = &vec[1];

  if (result) {
    // Initialize the out param to void
    VOID_TO_NPVARIANT(*result);
  }

  if (!script || !script->UTF8Length || !script->UTF8Characters) {
    // Nothing to evaluate.

    return true;
  }

  NS_ConvertUTF8toUTF16 utf16script(script->UTF8Characters,
                                    script->UTF8Length);

  nsCOMPtr<nsIScriptContext> scx = GetScriptContextFromJSContext(cx);
  NS_ENSURE_TRUE(scx, false);

  nsIPrincipal *principal = doc->NodePrincipal();

  nsCAutoString specStr;
  const char *spec;

  nsCOMPtr<nsIURI> uri;
  principal->GetURI(getter_AddRefs(uri));

  if (uri) {
    uri->GetSpec(specStr);
    spec = specStr.get();
  } else {
    // No URI in a principal means it's the system principal. If the
    // document URI is a chrome:// URI, pass that in as the URI of the
    // script, else pass in null for the filename as there's no way to
    // know where this document really came from. Passing in null here
    // also means that the script gets treated by XPConnect as if it
    // needs additional protection, which is what we want for unknown
    // chrome code anyways.

    uri = doc->GetDocumentURI();
    PRBool isChrome = PR_FALSE;

    if (uri && NS_SUCCEEDED(uri->SchemeIs("chrome", &isChrome)) && isChrome) {
      uri->GetSpec(specStr);
      spec = specStr.get();
    } else {
      spec = nsnull;
    }
  }

  NPN_PLUGIN_LOG(PLUGIN_LOG_NOISY,
                 ("NPN_Evaluate(npp %p, npobj %p, script <<<%s>>>) called\n",
                  npp, npobj, script->UTF8Characters));

  nsresult rv = scx->EvaluateStringWithValue(utf16script, obj, principal,
                                             spec, 0, 0, rval, nsnull);

  return NS_SUCCEEDED(rv) &&
         (!result || JSValToNPVariant(npp, cx, *rval, result));
}

bool NP_CALLBACK
_getproperty(NPP npp, NPObject* npobj, NPIdentifier property,
             NPVariant *result)
{
  if (!NS_IsMainThread()) {
    NPN_PLUGIN_LOG(PLUGIN_LOG_ALWAYS,("NPN_getproperty called from the wrong thread\n"));
    return false;
  }
  if (!npp || !npobj || !npobj->_class || !npobj->_class->getProperty)
    return false;

  NPPExceptionAutoHolder nppExceptionHolder;
  NPPAutoPusher nppPusher(npp);

  NPN_PLUGIN_LOG(PLUGIN_LOG_NOISY,
                 ("NPN_GetProperty(npp %p, npobj %p, property %p) called\n",
                  npp, npobj, property));

  return npobj->_class->getProperty(npobj, property, result);
}

bool NP_CALLBACK
_setproperty(NPP npp, NPObject* npobj, NPIdentifier property,
             const NPVariant *value)
{
  if (!NS_IsMainThread()) {
    NPN_PLUGIN_LOG(PLUGIN_LOG_ALWAYS,("NPN_setproperty called from the wrong thread\n"));
    return false;
  }
  if (!npp || !npobj || !npobj->_class || !npobj->_class->setProperty)
    return false;

  NPPExceptionAutoHolder nppExceptionHolder;
  NPPAutoPusher nppPusher(npp);

  NPN_PLUGIN_LOG(PLUGIN_LOG_NOISY,
                 ("NPN_SetProperty(npp %p, npobj %p, property %p) called\n",
                  npp, npobj, property));

  return npobj->_class->setProperty(npobj, property, value);
}

bool NP_CALLBACK
_removeproperty(NPP npp, NPObject* npobj, NPIdentifier property)
{
  if (!NS_IsMainThread()) {
    NPN_PLUGIN_LOG(PLUGIN_LOG_ALWAYS,("NPN_removeproperty called from the wrong thread\n"));
    return false;
  }
  if (!npp || !npobj || !npobj->_class || !npobj->_class->removeProperty)
    return false;

  NPPExceptionAutoHolder nppExceptionHolder;
  NPPAutoPusher nppPusher(npp);

  NPN_PLUGIN_LOG(PLUGIN_LOG_NOISY,
                 ("NPN_RemoveProperty(npp %p, npobj %p, property %p) called\n",
                  npp, npobj, property));

  return npobj->_class->removeProperty(npobj, property);
}

bool NP_CALLBACK
_hasproperty(NPP npp, NPObject* npobj, NPIdentifier propertyName)
{
  if (!NS_IsMainThread()) {
    NPN_PLUGIN_LOG(PLUGIN_LOG_ALWAYS,("NPN_hasproperty called from the wrong thread\n"));
    return false;
  }
  if (!npp || !npobj || !npobj->_class || !npobj->_class->hasProperty)
    return false;

  NPPExceptionAutoHolder nppExceptionHolder;
  NPPAutoPusher nppPusher(npp);

  NPN_PLUGIN_LOG(PLUGIN_LOG_NOISY,
                 ("NPN_HasProperty(npp %p, npobj %p, property %p) called\n",
                  npp, npobj, propertyName));

  return npobj->_class->hasProperty(npobj, propertyName);
}

bool NP_CALLBACK
_hasmethod(NPP npp, NPObject* npobj, NPIdentifier methodName)
{
  if (!NS_IsMainThread()) {
    NPN_PLUGIN_LOG(PLUGIN_LOG_ALWAYS,("NPN_hasmethod called from the wrong thread\n"));
    return false;
  }
  if (!npp || !npobj || !npobj->_class || !npobj->_class->hasMethod)
    return false;

  NPPExceptionAutoHolder nppExceptionHolder;
  NPPAutoPusher nppPusher(npp);

  NPN_PLUGIN_LOG(PLUGIN_LOG_NOISY,
                 ("NPN_HasMethod(npp %p, npobj %p, property %p) called\n",
                  npp, npobj, methodName));

  return npobj->_class->hasMethod(npobj, methodName);
}

bool NP_CALLBACK
_enumerate(NPP npp, NPObject *npobj, NPIdentifier **identifier,
           uint32_t *count)
{
  if (!NS_IsMainThread()) {
    NPN_PLUGIN_LOG(PLUGIN_LOG_ALWAYS,("NPN_enumerate called from the wrong thread\n"));
    return false;
  }
  if (!npp || !npobj || !npobj->_class)
    return false;

  NPN_PLUGIN_LOG(PLUGIN_LOG_NOISY,
                 ("NPN_Enumerate(npp %p, npobj %p) called\n", npp, npobj));

  if (!NP_CLASS_STRUCT_VERSION_HAS_ENUM(npobj->_class) ||
      !npobj->_class->enumerate) {
    *identifier = 0;
    *count = 0;
    return true;
  }

  NPPExceptionAutoHolder nppExceptionHolder;
  NPPAutoPusher nppPusher(npp);

  return npobj->_class->enumerate(npobj, identifier, count);
}

bool NP_CALLBACK
_construct(NPP npp, NPObject* npobj, const NPVariant *args,
               uint32_t argCount, NPVariant *result)
{
  if (!NS_IsMainThread()) {
    NPN_PLUGIN_LOG(PLUGIN_LOG_ALWAYS,("NPN_construct called from the wrong thread\n"));
    return false;
  }
  if (!npp || !npobj || !npobj->_class ||
      !NP_CLASS_STRUCT_VERSION_HAS_CTOR(npobj->_class) ||
      !npobj->_class->construct) {
    return false;
  }

  NPPExceptionAutoHolder nppExceptionHolder;
  NPPAutoPusher nppPusher(npp);

  return npobj->_class->construct(npobj, args, argCount, result);
}

#if defined(MOZ_MEMORY_WINDOWS) && !defined(MOZ_MEMORY_WINCE)
extern "C" size_t malloc_usable_size(const void *ptr);

BOOL
InHeap(HANDLE hHeap, LPVOID lpMem)
{
  BOOL success = FALSE;
  PROCESS_HEAP_ENTRY he;
  he.lpData = NULL;
  while (HeapWalk(hHeap, &he) != 0) {
    if (he.lpData == lpMem) {
      success = TRUE;
      break;
    }
  }
  HeapUnlock(hHeap);
  return success;
}
#endif

void NP_CALLBACK
_releasevariantvalue(NPVariant* variant)
{
  if (!NS_IsMainThread()) {
    NPN_PLUGIN_LOG(PLUGIN_LOG_ALWAYS,("NPN_releasevariantvalue called from the wrong thread\n"));
  }
  switch (variant->type) {
  case NPVariantType_Void :
  case NPVariantType_Null :
  case NPVariantType_Bool :
  case NPVariantType_Int32 :
  case NPVariantType_Double :
    break;
  case NPVariantType_String :
    {
      const NPString *s = &NPVARIANT_TO_STRING(*variant);

      if (s->UTF8Characters) {
#if defined(MOZ_MEMORY_WINDOWS) && !defined(MOZ_MEMORY_WINCE)
        if (malloc_usable_size((void *)s->UTF8Characters) != 0) {
          PR_Free((void *)s->UTF8Characters);
        } else {
          void *p = (void *)s->UTF8Characters;
          DWORD nheaps = 0;
          nsAutoTArray<HANDLE, 50> heaps;
          nheaps = GetProcessHeaps(0, heaps.Elements());
          heaps.AppendElements(nheaps);
          GetProcessHeaps(nheaps, heaps.Elements());
          for (DWORD i = 0; i < nheaps; i++) {
            if (InHeap(heaps[i], p)) {
              HeapFree(heaps[i], 0, p);
              break;
            }
          }
        }
#else
        PR_Free((void *)s->UTF8Characters);
#endif
      }
      break;
    }
  case NPVariantType_Object:
    {
      NPObject *npobj = NPVARIANT_TO_OBJECT(*variant);

      if (npobj)
        _releaseobject(npobj);

      break;
    }
  default:
    NS_ERROR("Unknown NPVariant type!");
  }

  VOID_TO_NPVARIANT(*variant);
}

bool NP_CALLBACK
_tostring(NPObject* npobj, NPVariant *result)
{
  NS_ERROR("Write me!");

  if (!NS_IsMainThread()) {
    NPN_PLUGIN_LOG(PLUGIN_LOG_ALWAYS,("NPN_tostring called from the wrong thread\n"));
    return false;
  }

  return false;
}

static char *gNPPException;

void NP_CALLBACK
_setexception(NPObject* npobj, const NPUTF8 *message)
{
  if (!NS_IsMainThread()) {
    NPN_PLUGIN_LOG(PLUGIN_LOG_ALWAYS,("NPN_setexception called from the wrong thread\n"));
    return;
  }

  if (gNPPException) {
    // If a plugin throws multiple exceptions, we'll only report the
    // last one for now.
    free(gNPPException);
  }

  gNPPException = strdup(message);
}

const char *
PeekException()
{
  return gNPPException;
}

void
PopException()
{
  NS_ASSERTION(gNPPException, "Uh, no NPP exception to pop!");

  if (gNPPException) {
    free(gNPPException);

    gNPPException = nsnull;
  }
}

NPPExceptionAutoHolder::NPPExceptionAutoHolder()
  : mOldException(gNPPException)
{
  gNPPException = nsnull;
}

NPPExceptionAutoHolder::~NPPExceptionAutoHolder()
{
  NS_ASSERTION(!gNPPException, "NPP exception not properly cleared!");

  gNPPException = mOldException;
}

NPError NP_CALLBACK
_getvalue(NPP npp, NPNVariable variable, void *result)
{
  if (!NS_IsMainThread()) {
    NPN_PLUGIN_LOG(PLUGIN_LOG_ALWAYS,("NPN_getvalue called from the wrong thread\n"));
    return NPERR_INVALID_PARAM;
  }
  NPN_PLUGIN_LOG(PLUGIN_LOG_NORMAL, ("NPN_GetValue: npp=%p, var=%d\n",
                                     (void*)npp, (int)variable));

  nsresult res;

  PluginDestructionGuard guard(npp);

  switch(variable) {
#if defined(XP_UNIX) && !defined(XP_MACOSX)
  case NPNVxDisplay : {
#ifdef MOZ_WIDGET_GTK2
    if (npp) {
      nsNPAPIPluginInstance *inst = (nsNPAPIPluginInstance *) npp->ndata;
      PRBool windowless = PR_FALSE;
      inst->GetValue(nsPluginInstanceVariable_WindowlessBool, &windowless);
      NPBool needXEmbed = PR_FALSE;
      if (!windowless) {
        inst->GetValue((nsPluginInstanceVariable)NPPVpluginNeedsXEmbed, &needXEmbed);
      }
      if (windowless || needXEmbed) {
        (*(Display **)result) = GDK_DISPLAY();
        return NPERR_NO_ERROR;
      }
    }
    // adobe nppdf calls XtGetApplicationNameAndClass(display,
    // &instance, &class) we have to init Xt toolkit before get
    // XtDisplay just call gtk_xtbin_new(w,0) once
    static GtkWidget *gtkXtBinHolder = 0;
    if (!gtkXtBinHolder) {
      gtkXtBinHolder = gtk_xtbin_new(gdk_get_default_root_window(),0);
      // it crashes on destroy, let it leak
      // gtk_widget_destroy(gtkXtBinHolder);
    }
    (*(Display **)result) =  GTK_XTBIN(gtkXtBinHolder)->xtdisplay;
    return NPERR_NO_ERROR;
#endif
    return NPERR_GENERIC_ERROR;
  }

  case NPNVxtAppContext:
    return NPERR_GENERIC_ERROR;
#endif

#if defined(XP_WIN) || defined(XP_OS2) || defined(MOZ_WIDGET_GTK2)
  case NPNVnetscapeWindow: {
    if (!npp || !npp->ndata)
      return NPERR_INVALID_INSTANCE_ERROR;

    nsNPAPIPluginInstance *inst = (nsNPAPIPluginInstance *) npp->ndata;

    nsCOMPtr<nsIPluginInstanceOwner> owner;
    inst->GetOwner(getter_AddRefs(owner));
    NS_ENSURE_TRUE(owner, nsnull);

    if (NS_SUCCEEDED(owner->GetNetscapeWindow(result))) {
      return NPERR_NO_ERROR;
    }
    return NPERR_GENERIC_ERROR;
  }
#endif

  case NPNVjavascriptEnabledBool: {
    *(NPBool*)result = PR_FALSE;
    nsCOMPtr<nsIPrefBranch> prefs(do_GetService(NS_PREFSERVICE_CONTRACTID));
    if (prefs) {
      PRBool js = PR_FALSE;;
      res = prefs->GetBoolPref("javascript.enabled", &js);
      if (NS_SUCCEEDED(res))
        *(NPBool*)result = js;
    }
    return NPERR_NO_ERROR;
  }

  case NPNVasdEnabledBool:
    *(NPBool*)result = PR_FALSE;
    return NPERR_NO_ERROR;

  case NPNVisOfflineBool: {
    PRBool offline = PR_FALSE;
    nsCOMPtr<nsIIOService> ioservice =
      do_GetService(NS_IOSERVICE_CONTRACTID, &res);
    if (NS_SUCCEEDED(res))
      res = ioservice->GetOffline(&offline);
    if (NS_FAILED(res))
      return NPERR_GENERIC_ERROR;

    *(NPBool*)result = offline;
    return NPERR_NO_ERROR;
  }

  case NPNVToolkit: {
#ifdef MOZ_WIDGET_GTK2
    *((NPNToolkitType*)result) = NPNVGtk2;
#endif

    if (*(NPNToolkitType*)result)
        return NPERR_NO_ERROR;

    return NPERR_GENERIC_ERROR;
  }

  case NPNVSupportsXEmbedBool: {
#ifdef MOZ_WIDGET_GTK2
    *(NPBool*)result = PR_TRUE;
#else
    *(NPBool*)result = PR_FALSE;
#endif
    return NPERR_NO_ERROR;
  }

  case NPNVWindowNPObject: {
    *(NPObject **)result = _getwindowobject(npp);

    return NPERR_NO_ERROR;
  }

  case NPNVPluginElementNPObject: {
    *(NPObject **)result = _getpluginelement(npp);

    return NPERR_NO_ERROR;
  }

  case NPNVSupportsWindowless: {
#if defined(XP_WIN) || defined(XP_MACOSX) || (defined(MOZ_X11) && defined(MOZ_WIDGET_GTK2))
    *(NPBool*)result = PR_TRUE;
#else
    *(NPBool*)result = PR_FALSE;
#endif
    return NPERR_NO_ERROR;
  }

  case NPNVprivateModeBool: {
    nsCOMPtr<nsIPrivateBrowsingService> pbs = do_GetService(NS_PRIVATE_BROWSING_SERVICE_CONTRACTID);
    if (pbs) {
      PRBool enabled;
      pbs->GetPrivateBrowsingEnabled(&enabled);
      *(NPBool*)result = (NPBool)enabled;
      return NPERR_NO_ERROR;
    }
    return NPERR_GENERIC_ERROR;
  }

#ifdef XP_MACOSX
  case NPNVpluginDrawingModel: {
    if (npp) {
      nsNPAPIPluginInstance *inst = (nsNPAPIPluginInstance*)npp->ndata;
      if (inst) {
        *(NPDrawingModel*)result = inst->GetDrawingModel();
        return NPERR_NO_ERROR;
      }
    }
    else {
      return NPERR_GENERIC_ERROR;
    }
  }

#ifndef NP_NO_QUICKDRAW
  case NPNVsupportsQuickDrawBool: {
    *(NPBool*)result = PR_TRUE;
    
    return NPERR_NO_ERROR;
  }
#endif

  case NPNVsupportsCoreGraphicsBool: {
    *(NPBool*)result = PR_TRUE;
    
    return NPERR_NO_ERROR;
  }
#endif

  // we no longer hand out any XPCOM objects, except on WINCE,
  // where it's needed for the ActiveX shunt that makes Flash
  // work until we get an NPAPI plugin there.
#ifdef WINCE
  case NPNVDOMWindow: {
    nsNPAPIPluginInstance *inst = (nsNPAPIPluginInstance *)npp->ndata;
    NS_ENSURE_TRUE(inst, NPERR_GENERIC_ERROR);

    nsIDOMWindow *domWindow = inst->GetDOMWindow().get();

    if (domWindow) {
      // Pass over ownership of domWindow to the caller.
      (*(nsIDOMWindow**)result) = domWindow;
      return NPERR_NO_ERROR;
    }

    return NPERR_GENERIC_ERROR;
  }

  case NPNVDOMElement: {
    nsNPAPIPluginInstance *inst = (nsNPAPIPluginInstance *) npp->ndata;
    NS_ENSURE_TRUE(inst, NPERR_GENERIC_ERROR);

    nsCOMPtr<nsIDOMElement> e;
    inst->GetDOMElement(getter_AddRefs(e));
    if (e) {
      NS_ADDREF(*(nsIDOMElement**)result = e.get());
      return NPERR_NO_ERROR;
    }

    return NPERR_GENERIC_ERROR;
  }
#endif /* WINCE */

  case NPNVserviceManager: // old XPCOM object, no longer supported
  default:
    return NPERR_GENERIC_ERROR;
  }
}

NPError NP_CALLBACK
_setvalue(NPP npp, NPPVariable variable, void *result)
{
  if (!NS_IsMainThread()) {
    NPN_PLUGIN_LOG(PLUGIN_LOG_ALWAYS,("NPN_setvalue called from the wrong thread\n"));
    return NPERR_INVALID_PARAM;
  }
  NPN_PLUGIN_LOG(PLUGIN_LOG_NORMAL, ("NPN_SetValue: npp=%p, var=%d\n",
                                     (void*)npp, (int)variable));

  if (!npp)
    return NPERR_INVALID_INSTANCE_ERROR;

  nsNPAPIPluginInstance *inst = (nsNPAPIPluginInstance *) npp->ndata;

  NS_ASSERTION(inst, "null instance");

  if (!inst)
    return NPERR_INVALID_INSTANCE_ERROR;

  PluginDestructionGuard guard(inst);

  switch (variable) {

    // we should keep backward compatibility with NPAPI where the
    // actual pointer value is checked rather than its content
    // when passing booleans
    case NPPVpluginWindowBool: {
#ifdef XP_MACOSX
      // This setting doesn't apply to OS X (only to Windows and Unix/Linux).
      // See https://developer.mozilla.org/En/NPN_SetValue#section_5.  Return
      // NPERR_NO_ERROR here to conform to other browsers' behavior on OS X
      // (e.g. Safari and Opera).
      return NPERR_NO_ERROR;
#else
      NPBool bWindowless = (result == nsnull);
      return inst->SetWindowless(bWindowless);
#endif
    }

    case NPPVpluginTransparentBool: {
      NPBool bTransparent = (result != nsnull);
      return inst->SetTransparent(bTransparent);
    }

    case NPPVjavascriptPushCallerBool:
      {
        nsresult rv;
        nsCOMPtr<nsIJSContextStack> contextStack =
          do_GetService("@mozilla.org/js/xpc/ContextStack;1", &rv);
        if (NS_SUCCEEDED(rv)) {
          NPBool bPushCaller = (result != nsnull);
          if (bPushCaller) {
            JSContext *cx;
            rv = inst->GetJSContext(&cx);
            if (NS_SUCCEEDED(rv))
              rv = contextStack->Push(cx);
          } else {
            rv = contextStack->Pop(nsnull);
          }
        }
        return NS_SUCCEEDED(rv) ? NPERR_NO_ERROR : NPERR_GENERIC_ERROR;
      }

    case NPPVpluginKeepLibraryInMemory: {
      NPBool bCached = (result != nsnull);
      return inst->SetCached(bCached);
    }

    case NPPVpluginWantsAllNetworkStreams: {
      PRBool bWantsAllNetworkStreams = (result != nsnull);
      return inst->SetWantsAllNetworkStreams(bWantsAllNetworkStreams);
    }

#ifdef XP_MACOSX
    case NPPVpluginDrawingModel: {
      if (inst) {
        int dModelValue = (int)result;
        inst->SetDrawingModel((NPDrawingModel)dModelValue);
        return NPERR_NO_ERROR;
      }
      else {
        return NPERR_GENERIC_ERROR;
      }
    }
#endif

    default:
      return NPERR_GENERIC_ERROR;
  }
}

NPError NP_CALLBACK
_requestread(NPStream *pstream, NPByteRange *rangeList)
{
  if (!NS_IsMainThread()) {
    NPN_PLUGIN_LOG(PLUGIN_LOG_ALWAYS,("NPN_requestread called from the wrong thread\n"));
    return NPERR_INVALID_PARAM;
  }
  NPN_PLUGIN_LOG(PLUGIN_LOG_NORMAL, ("NPN_RequestRead: stream=%p\n",
                                     (void*)pstream));

#ifdef PLUGIN_LOGGING
  for(NPByteRange * range = rangeList; range != nsnull; range = range->next)
    PR_LOG(nsPluginLogging::gNPNLog,PLUGIN_LOG_NOISY,
    ("%i-%i", range->offset, range->offset + range->length - 1));

  PR_LOG(nsPluginLogging::gNPNLog,PLUGIN_LOG_NOISY, ("\n\n"));
  PR_LogFlush();
#endif

  if (!pstream || !rangeList || !pstream->ndata)
    return NPERR_INVALID_PARAM;

  nsNPAPIPluginStreamListener* streamlistener = (nsNPAPIPluginStreamListener*)pstream->ndata;

  nsPluginStreamType streamtype = nsPluginStreamType_Normal;

  streamlistener->GetStreamType(&streamtype);

  if (streamtype != nsPluginStreamType_Seek)
    return NPERR_STREAM_NOT_SEEKABLE;

  if (streamlistener->mStreamInfo)
    streamlistener->mStreamInfo->RequestRead((nsByteRange *)rangeList);

  return NS_OK;
}

// Deprecated, only stubbed out
void* NP_CALLBACK /* OJI type: JRIEnv* */
_getJavaEnv(void)
{
  NPN_PLUGIN_LOG(PLUGIN_LOG_NORMAL, ("NPN_GetJavaEnv\n"));
  return NULL;
}

const char * NP_CALLBACK
_useragent(NPP npp)
{
  if (!NS_IsMainThread()) {
    NPN_PLUGIN_LOG(PLUGIN_LOG_ALWAYS,("NPN_useragent called from the wrong thread\n"));
    return nsnull;
  }
  NPN_PLUGIN_LOG(PLUGIN_LOG_NORMAL, ("NPN_UserAgent: npp=%p\n", (void*)npp));

  nsCOMPtr<nsIPluginHost> pluginHost(do_GetService(MOZ_PLUGIN_HOST_CONTRACTID));
  if (!pluginHost)
    return nsnull;

  const char *retstr;
  nsresult rv = pluginHost->UserAgent(&retstr);
  if (NS_FAILED(rv))
    return nsnull;

  return retstr;
}

void * NP_CALLBACK
_memalloc (uint32_t size)
{
  if (!NS_IsMainThread()) {
    NPN_PLUGIN_LOG(PLUGIN_LOG_NORMAL,("NPN_memalloc called from the wrong thread\n"));
  }
  NPN_PLUGIN_LOG(PLUGIN_LOG_NOISY, ("NPN_MemAlloc: size=%d\n", size));
  return nsMemory::Alloc(size);
}

// Deprecated, only stubbed out
void* NP_CALLBACK /* OJI type: jref */
_getJavaPeer(NPP npp)
{
  NPN_PLUGIN_LOG(PLUGIN_LOG_NORMAL, ("NPN_GetJavaPeer: npp=%p\n", (void*)npp));
  return NULL;
}

void NP_CALLBACK
_pushpopupsenabledstate(NPP npp, NPBool enabled)
{
  if (!NS_IsMainThread()) {
    NPN_PLUGIN_LOG(PLUGIN_LOG_ALWAYS,("NPN_pushpopupsenabledstate called from the wrong thread\n"));
    return;
  }
  nsNPAPIPluginInstance *inst = (nsNPAPIPluginInstance *)npp->ndata;
  if (!inst)
    return;

  inst->PushPopupsEnabledState(enabled);
}

void NP_CALLBACK
_poppopupsenabledstate(NPP npp)
{
  if (!NS_IsMainThread()) {
    NPN_PLUGIN_LOG(PLUGIN_LOG_ALWAYS,("NPN_poppopupsenabledstate called from the wrong thread\n"));
    return;
  }
  nsNPAPIPluginInstance *inst = (nsNPAPIPluginInstance *)npp->ndata;
  if (!inst)
    return;

  inst->PopPopupsEnabledState();
}

class nsPluginThreadRunnable : public nsRunnable,
                               public PRCList
{
public:
  nsPluginThreadRunnable(NPP instance, PluginThreadCallback func,
                         void *userData);
  virtual ~nsPluginThreadRunnable();

  NS_IMETHOD Run();

  PRBool IsForInstance(NPP instance)
  {
    return (mInstance == instance);
  }

  void Invalidate()
  {
    mFunc = nsnull;
  }

  PRBool IsValid()
  {
    return (mFunc != nsnull);
  }

private:  
  NPP mInstance;
  PluginThreadCallback mFunc;
  void *mUserData;
};

nsPluginThreadRunnable::nsPluginThreadRunnable(NPP instance,
                                               PluginThreadCallback func,
                                               void *userData)
  : mInstance(instance), mFunc(func), mUserData(userData)
{
  if (!sPluginThreadAsyncCallLock) {
    // Failed to create lock, not much we can do here then...
    mFunc = nsnull;

    return;
  }

  PR_INIT_CLIST(this);

  {
    nsAutoLock lock(sPluginThreadAsyncCallLock);

    nsNPAPIPluginInstance *inst = (nsNPAPIPluginInstance *)instance->ndata;
    if (!inst || !inst->IsStarted()) {
      // The plugin was stopped, ignore this async call.
      mFunc = nsnull;

      return;
    }

    PR_APPEND_LINK(this, &sPendingAsyncCalls);
  }
}

nsPluginThreadRunnable::~nsPluginThreadRunnable()
{
  if (!sPluginThreadAsyncCallLock) {
    return;
  }

  {
    nsAutoLock lock(sPluginThreadAsyncCallLock);

    PR_REMOVE_LINK(this);
  }
}

NS_IMETHODIMP
nsPluginThreadRunnable::Run()
{
  if (mFunc) {
    PluginDestructionGuard guard(mInstance);

    NS_TRY_SAFE_CALL_VOID(mFunc(mUserData), nsnull, nsnull);
  }

  return NS_OK;
}

void NP_CALLBACK
_pluginthreadasynccall(NPP instance, PluginThreadCallback func, void *userData)
{
  if (NS_IsMainThread()) {
    NPN_PLUGIN_LOG(PLUGIN_LOG_NOISY,("NPN_pluginthreadasynccall called from the main thread\n"));
  } else {
    NPN_PLUGIN_LOG(PLUGIN_LOG_NOISY,("NPN_pluginthreadasynccall called from a non main thread\n"));
  }
  nsRefPtr<nsPluginThreadRunnable> evt =
    new nsPluginThreadRunnable(instance, func, userData);

  if (evt && evt->IsValid()) {
    NS_DispatchToMainThread(evt);
  }
}

NPError NP_CALLBACK
_getvalueforurl(NPP instance, NPNURLVariable variable, const char *url,
                char **value, uint32_t *len)
{
  if (!instance) {
    return NPERR_INVALID_PARAM;
  }

  if (!url || !*url || !len) {
    return NPERR_INVALID_URL;
  }

  *len = 0;

  switch (variable) {
  case NPNURLVProxy:
    {
      nsCOMPtr<nsIPluginHost> pluginHost(do_GetService(MOZ_PLUGIN_HOST_CONTRACTID));

      if (pluginHost && NS_SUCCEEDED(pluginHost->FindProxyForURL(url, value))) {
        *len = *value ? PL_strlen(*value) : 0;
        return NPERR_NO_ERROR;
      }
      break;
    }
  case NPNURLVCookie:
    {
      nsCOMPtr<nsICookieService> cookieService =
        do_GetService(NS_COOKIESERVICE_CONTRACTID);

      if (!cookieService)
        return NPERR_GENERIC_ERROR;

      // Make an nsURI from the url argument
      nsCOMPtr<nsIURI> uri;
      if (NS_FAILED(NS_NewURI(getter_AddRefs(uri), nsDependentCString(url)))) {
        return NPERR_GENERIC_ERROR;
      }

      nsXPIDLCString cookieStr;
      if (NS_FAILED(cookieService->GetCookieString(uri, nsnull,
                                                   getter_Copies(cookieStr))) ||
          !cookieStr) {
        return NPERR_GENERIC_ERROR;
      }

      *value = PL_strndup(cookieStr, cookieStr.Length());

      if (*value) {
        *len = cookieStr.Length();

        return NPERR_NO_ERROR;
      }
    }

    break;
  default:
    // Fall through and return an error...
    ;
  }

  return NPERR_GENERIC_ERROR;
}

NPError NP_CALLBACK
_setvalueforurl(NPP instance, NPNURLVariable variable, const char *url,
                const char *value, uint32_t len)
{
  if (!instance) {
    return NPERR_INVALID_PARAM;
  }

  if (!url || !*url) {
    return NPERR_INVALID_URL;
  }

  switch (variable) {
  case NPNURLVCookie:
    {
      if (!url || !value || (0 >= len))
        return NPERR_INVALID_PARAM;

      nsresult rv = NS_ERROR_FAILURE;
      nsCOMPtr<nsIIOService> ioService(do_GetService(NS_IOSERVICE_CONTRACTID, &rv));
      if (NS_FAILED(rv))
        return NPERR_GENERIC_ERROR;

      nsCOMPtr<nsICookieService> cookieService = do_GetService(NS_COOKIESERVICE_CONTRACTID, &rv);
      if (NS_FAILED(rv))
        return NPERR_GENERIC_ERROR;

      nsCOMPtr<nsIURI> uriIn;
      rv = ioService->NewURI(nsDependentCString(url), nsnull, nsnull, getter_AddRefs(uriIn));
      if (NS_FAILED(rv))
        return NPERR_GENERIC_ERROR;

      nsCOMPtr<nsIPrompt> prompt;
      nsPluginHost::GetPrompt(nsnull, getter_AddRefs(prompt));

      char *cookie = (char*)value;
      char c = cookie[len];
      cookie[len] = '\0';
      rv = cookieService->SetCookieString(uriIn, prompt, cookie, nsnull);
      cookie[len] = c;
      if (NS_SUCCEEDED(rv))
        return NPERR_NO_ERROR;
    }

    break;
  case NPNURLVProxy:
    // We don't support setting proxy values, fall through...
  default:
    // Fall through and return an error...
    ;
  }

  return NPERR_GENERIC_ERROR;
}

NPError NP_CALLBACK
_getauthenticationinfo(NPP instance, const char *protocol, const char *host,
                       int32_t port, const char *scheme, const char *realm,
                       char **username, uint32_t *ulen, char **password,
                       uint32_t *plen)
{
  if (!instance || !protocol || !host || !scheme || !realm || !username ||
      !ulen || !password || !plen)
    return NPERR_INVALID_PARAM;

  *username = nsnull;
  *password = nsnull;
  *ulen = 0;
  *plen = 0;

  nsDependentCString proto(protocol);

  if (!proto.LowerCaseEqualsLiteral("http") &&
      !proto.LowerCaseEqualsLiteral("https"))
    return NPERR_GENERIC_ERROR;

  nsCOMPtr<nsIHttpAuthManager> authManager =
    do_GetService("@mozilla.org/network/http-auth-manager;1");
  if (!authManager)
    return NPERR_GENERIC_ERROR;

  nsAutoString unused, uname16, pwd16;
  if (NS_FAILED(authManager->GetAuthIdentity(proto, nsDependentCString(host),
                                             port, nsDependentCString(scheme),
                                             nsDependentCString(realm),
                                             EmptyCString(), unused, uname16,
                                             pwd16))) {
    return NPERR_GENERIC_ERROR;
  }

  NS_ConvertUTF16toUTF8 uname8(uname16);
  NS_ConvertUTF16toUTF8 pwd8(pwd16);

  *username = ToNewCString(uname8);
  *ulen = *username ? uname8.Length() : 0;

  *password = ToNewCString(pwd8);
  *plen = *password ? pwd8.Length() : 0;

  return NPERR_NO_ERROR;
}

// We need extern "C" here because it has a function pointer as an argument.
// See Bug 501889.
PR_BEGIN_EXTERN_C
uint32_t NP_CALLBACK
_scheduletimer(NPP instance, uint32_t interval, NPBool repeat, void (*timerFunc)(NPP npp, uint32_t timerID))
{
  nsNPAPIPluginInstance *inst = (nsNPAPIPluginInstance *)instance->ndata;
  if (!inst)
    return 0;

  return inst->ScheduleTimer(interval, repeat, timerFunc);
}
PR_END_EXTERN_C

void NP_CALLBACK
_unscheduletimer(NPP instance, uint32_t timerID)
{
  nsNPAPIPluginInstance *inst = (nsNPAPIPluginInstance *)instance->ndata;
  if (!inst)
    return;

  inst->UnscheduleTimer(timerID);
}

void
OnPluginDestroy(NPP instance)
{
  if (!sPluginThreadAsyncCallLock) {
    return;
  }

  {
    nsAutoLock lock(sPluginThreadAsyncCallLock);

    if (PR_CLIST_IS_EMPTY(&sPendingAsyncCalls)) {
      return;
    }

    nsPluginThreadRunnable *r =
      (nsPluginThreadRunnable *)PR_LIST_HEAD(&sPendingAsyncCalls);

    do {
      if (r->IsForInstance(instance)) {
        r->Invalidate();
      }

      r = (nsPluginThreadRunnable *)PR_NEXT_LINK(r);
    } while (r != &sPendingAsyncCalls);
  }
}

void
OnShutdown()
{
  NS_ASSERTION(PR_CLIST_IS_EMPTY(&sPendingAsyncCalls),
               "Pending async plugin call list not cleaned up!");

  if (sPluginThreadAsyncCallLock) {
    nsAutoLock::DestroyLock(sPluginThreadAsyncCallLock);

    sPluginThreadAsyncCallLock = nsnull;
  }
}

void
EnterAsyncPluginThreadCallLock()
{
  if (sPluginThreadAsyncCallLock) {
    PR_Lock(sPluginThreadAsyncCallLock);
  }
}

void
ExitAsyncPluginThreadCallLock()
{
  if (sPluginThreadAsyncCallLock) {
    PR_Unlock(sPluginThreadAsyncCallLock);
  }
}

NPP NPPStack::sCurrentNPP = nsnull;
<|MERGE_RESOLUTION|>--- conflicted
+++ resolved
@@ -606,12 +606,7 @@
   *aResult = NULL;
 
   nsRefPtr<nsNPAPIPluginInstance> inst =
-<<<<<<< HEAD
-    new nsNPAPIPluginInstance(&fCallbacks, fPRLibrary);
-
-=======
     new nsNPAPIPluginInstance(&fCallbacks, fLibrary);
->>>>>>> 46d6f355
   if (!inst)
     return NS_ERROR_OUT_OF_MEMORY;
 
