--- conflicted
+++ resolved
@@ -50,35 +50,6 @@
 MODULE_NAME	= nsPluginModule
 GRE_MODULE	= 1
 LIBXUL_LIBRARY = 1
-
-<<<<<<< HEAD
-REQUIRES	= xpcom \
-		  xpconnect \
-		  string \
-		  java \
-		  pref \
-		  necko \
-		  caps \
-		  intl \
-		  uconv \
-		  unicharutil \
-		  dom \
-		  gfx \
-		  thebes \
-		  content \
-		  widget \
-		  mimetype \
-		  exthandler \
-		  docshell \
-		  windowwatcher \
-		  imglib2 \
-		  layout \
-		  js \
-		  locale \
-		  ipc \
-		  $(NULL)
-=======
->>>>>>> f2d96f1b
 
 ifneq (,$(filter gtk2,$(MOZ_WIDGET_TOOLKIT)))
 REQUIRES	+= gtkxtbin
