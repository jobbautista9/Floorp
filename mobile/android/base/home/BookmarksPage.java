/* -*- Mode: Java; c-basic-offset: 4; tab-width: 20; indent-tabs-mode: nil; -*-
 * This Source Code Form is subject to the terms of the Mozilla Public
 * License, v. 2.0. If a copy of the MPL was not distributed with this
 * file, You can obtain one at http://mozilla.org/MPL/2.0/. */

package org.mozilla.gecko.home;

import org.mozilla.gecko.favicons.Favicons;
import org.mozilla.gecko.R;
import org.mozilla.gecko.Tabs;
import org.mozilla.gecko.db.BrowserContract.Bookmarks;
import org.mozilla.gecko.db.BrowserDB;
import org.mozilla.gecko.db.BrowserDB.URLColumns;
import org.mozilla.gecko.gfx.BitmapUtils;
import org.mozilla.gecko.home.BookmarksListAdapter.OnRefreshFolderListener;
import org.mozilla.gecko.home.HomePager.OnUrlOpenListener;
import org.mozilla.gecko.util.ThreadUtils;

import android.app.Activity;
import android.content.ContentResolver;
import android.content.Context;
import android.content.res.Configuration;
import android.database.Cursor;
import android.graphics.Bitmap;
import android.os.Bundle;
import android.support.v4.app.LoaderManager;
import android.support.v4.app.LoaderManager.LoaderCallbacks;
import android.support.v4.content.Loader;
import android.text.TextUtils;
import android.util.Log;
import android.view.LayoutInflater;
import android.view.View;
import android.view.ViewGroup;

/**
 * A page in about:home that displays a ListView of bookmarks.
 */
public class BookmarksPage extends HomeFragment {
    public static final String LOGTAG = "GeckoBookmarksPage";

    // Cursor loader ID for list of bookmarks.
    private static final int LOADER_ID_BOOKMARKS_LIST = 0;

    // Key for bookmarks folder id.
    private static final String BOOKMARKS_FOLDER_KEY = "folder_id";

    // List of bookmarks.
    private BookmarksListView mList;

    // Adapter for list of bookmarks.
    private BookmarksListAdapter mListAdapter;

    // Callback for cursor loaders.
    private CursorLoaderCallbacks mLoaderCallbacks;

    @Override
    public View onCreateView(LayoutInflater inflater, ViewGroup container, Bundle savedInstanceState) {
        final View view = inflater.inflate(R.layout.home_bookmarks_page, container, false);

        mList = (BookmarksListView) view.findViewById(R.id.bookmarks_list);

        return view;
    }

    @Override
    public void onViewCreated(View view, Bundle savedInstanceState) {
        super.onViewCreated(view, savedInstanceState);

        OnUrlOpenListener listener = null;
        try {
            listener = (OnUrlOpenListener) getActivity();
        } catch (ClassCastException e) {
            throw new ClassCastException(getActivity().toString()
                    + " must implement HomePager.OnUrlOpenListener");
        }

        mList.setTag(HomePager.LIST_TAG_BOOKMARKS);
        mList.setOnUrlOpenListener(listener);
        mList.setHeaderDividersEnabled(false);

        registerForContextMenu(mList);
    }

    @Override
    public void onActivityCreated(Bundle savedInstanceState) {
        super.onActivityCreated(savedInstanceState);

        final Activity activity = getActivity();

        // Setup the list adapter.
        mListAdapter = new BookmarksListAdapter(activity, null);
        mListAdapter.setOnRefreshFolderListener(new OnRefreshFolderListener() {
            @Override
            public void onRefreshFolder(int folderId) {
                // Restart the loader with folder as the argument.
                Bundle bundle = new Bundle();
                bundle.putInt(BOOKMARKS_FOLDER_KEY, folderId);
                getLoaderManager().restartLoader(LOADER_ID_BOOKMARKS_LIST, bundle, mLoaderCallbacks);
            }
        });
        mList.setAdapter(mListAdapter);

        // Invalidate the cached value that keeps track of whether or
        // not desktop bookmarks (or reading list items) exist.
        BrowserDB.invalidateCachedState();

        // Create callbacks before the initial loader is started.
<<<<<<< HEAD
        mLoaderCallbacks = new CursorLoaderCallbacks();
        mThumbnailsLoaderCallbacks = new ThumbnailsLoaderCallbacks();
=======
        mLoaderCallbacks = new CursorLoaderCallbacks(activity, getLoaderManager());
>>>>>>> 45f46cfb
        loadIfVisible();
    }

    @Override
    public void onDestroyView() {
        mList = null;
        mListAdapter = null;
        super.onDestroyView();
    }

    @Override
    public void onConfigurationChanged(Configuration newConfig) {
        super.onConfigurationChanged(newConfig);

        // Reattach the fragment, forcing a reinflation of its view.
        // We use commitAllowingStateLoss() instead of commit() here to avoid
        // an IllegalStateException. If the phone is rotated while Fennec
        // is in the background, onConfigurationChanged() is fired.
        // onConfigurationChanged() is called before onResume(), so
        // using commit() would throw an IllegalStateException since it can't
        // be used between the Activity's onSaveInstanceState() and
        // onResume().
        if (isVisible()) {
            getFragmentManager().beginTransaction()
                                .detach(this)
                                .attach(this)
                                .commitAllowingStateLoss();
        }
    }

    @Override
    protected void load() {
        getLoaderManager().initLoader(LOADER_ID_BOOKMARKS_LIST, null, mLoaderCallbacks);
    }

    /**
     * Loader for the list for bookmarks.
     */
    private static class BookmarksLoader extends SimpleCursorLoader {
        private final int mFolderId;

        public BookmarksLoader(Context context) {
            this(context, Bookmarks.FIXED_ROOT_ID);
        }

        public BookmarksLoader(Context context, int folderId) {
            super(context);
            mFolderId = folderId;
        }

        @Override
        public Cursor loadCursor() {
            return BrowserDB.getBookmarksInFolder(getContext().getContentResolver(), mFolderId);
        }
    }

    /**
     * Loader callbacks for the LoaderManager of this fragment.
     */
    private class CursorLoaderCallbacks implements LoaderCallbacks<Cursor> {
        @Override
        public Loader<Cursor> onCreateLoader(int id, Bundle args) {
            switch(id) {
                case LOADER_ID_BOOKMARKS_LIST: {
                    if (args == null) {
                        return new BookmarksLoader(getActivity());
                    } else {
                        return new BookmarksLoader(getActivity(), args.getInt(BOOKMARKS_FOLDER_KEY));
                    }
                }

<<<<<<< HEAD
                case LOADER_ID_TOP_BOOKMARKS: {
                    return new TopBookmarksLoader(getActivity());
=======
                default: {
                    return super.onCreateLoader(id, args);
>>>>>>> 45f46cfb
                }
            }

            return null;
        }

        @Override
        public void onLoadFinished(Loader<Cursor> loader, Cursor c) {
            final int loaderId = loader.getId();
            switch(loaderId) {
                case LOADER_ID_BOOKMARKS_LIST: {
                    mListAdapter.swapCursor(c);
                    mList.setHeaderDividersEnabled(c != null && c.getCount() > 0);
                    break;
                }

<<<<<<< HEAD
                case LOADER_ID_TOP_BOOKMARKS: {
                    mTopBookmarksAdapter.swapCursor(c);

                    // Load the thumbnails.
                    if (c.getCount() > 0 && c.moveToFirst()) {
                        final ArrayList<String> urls = new ArrayList<String>();
                        do {
                            final String url = c.getString(c.getColumnIndexOrThrow(URLColumns.URL));
                            urls.add(url);
                        } while (c.moveToNext());

                        if (urls.size() > 0) {
                            Bundle bundle = new Bundle();
                            bundle.putStringArrayList(THUMBNAILS_URLS_KEY, urls);
                            getLoaderManager().restartLoader(LOADER_ID_THUMBNAILS, bundle, mThumbnailsLoaderCallbacks);
                        }
                    }
=======
                default: {
                    super.onLoadFinished(loader, c);
>>>>>>> 45f46cfb
                    break;
                }
            }
        }

        @Override
        public void onLoaderReset(Loader<Cursor> loader) {
            final int loaderId = loader.getId();
            switch(loaderId) {
                case LOADER_ID_BOOKMARKS_LIST: {
                    if (mList != null) {
                        mListAdapter.swapCursor(null);
                    }
                    break;
                }

<<<<<<< HEAD
                case LOADER_ID_TOP_BOOKMARKS: {
                    if (mTopBookmarks != null) {
                        mTopBookmarksAdapter.swapCursor(null);
                        break;
                    }
=======
                default: {
                    super.onLoaderReset(loader);
                    break;
>>>>>>> 45f46cfb
                }
            }
        }
    }
}<|MERGE_RESOLUTION|>--- conflicted
+++ resolved
@@ -105,12 +105,7 @@
         BrowserDB.invalidateCachedState();
 
         // Create callbacks before the initial loader is started.
-<<<<<<< HEAD
         mLoaderCallbacks = new CursorLoaderCallbacks();
-        mThumbnailsLoaderCallbacks = new ThumbnailsLoaderCallbacks();
-=======
-        mLoaderCallbacks = new CursorLoaderCallbacks(activity, getLoaderManager());
->>>>>>> 45f46cfb
         loadIfVisible();
     }
 
@@ -173,88 +168,22 @@
     private class CursorLoaderCallbacks implements LoaderCallbacks<Cursor> {
         @Override
         public Loader<Cursor> onCreateLoader(int id, Bundle args) {
-            switch(id) {
-                case LOADER_ID_BOOKMARKS_LIST: {
-                    if (args == null) {
-                        return new BookmarksLoader(getActivity());
-                    } else {
-                        return new BookmarksLoader(getActivity(), args.getInt(BOOKMARKS_FOLDER_KEY));
-                    }
-                }
-
-<<<<<<< HEAD
-                case LOADER_ID_TOP_BOOKMARKS: {
-                    return new TopBookmarksLoader(getActivity());
-=======
-                default: {
-                    return super.onCreateLoader(id, args);
->>>>>>> 45f46cfb
-                }
+            if (args == null) {
+                return new BookmarksLoader(getActivity());
+            } else {
+                return new BookmarksLoader(getActivity(), args.getInt(BOOKMARKS_FOLDER_KEY));
             }
-
-            return null;
         }
 
         @Override
         public void onLoadFinished(Loader<Cursor> loader, Cursor c) {
-            final int loaderId = loader.getId();
-            switch(loaderId) {
-                case LOADER_ID_BOOKMARKS_LIST: {
-                    mListAdapter.swapCursor(c);
-                    mList.setHeaderDividersEnabled(c != null && c.getCount() > 0);
-                    break;
-                }
-
-<<<<<<< HEAD
-                case LOADER_ID_TOP_BOOKMARKS: {
-                    mTopBookmarksAdapter.swapCursor(c);
-
-                    // Load the thumbnails.
-                    if (c.getCount() > 0 && c.moveToFirst()) {
-                        final ArrayList<String> urls = new ArrayList<String>();
-                        do {
-                            final String url = c.getString(c.getColumnIndexOrThrow(URLColumns.URL));
-                            urls.add(url);
-                        } while (c.moveToNext());
-
-                        if (urls.size() > 0) {
-                            Bundle bundle = new Bundle();
-                            bundle.putStringArrayList(THUMBNAILS_URLS_KEY, urls);
-                            getLoaderManager().restartLoader(LOADER_ID_THUMBNAILS, bundle, mThumbnailsLoaderCallbacks);
-                        }
-                    }
-=======
-                default: {
-                    super.onLoadFinished(loader, c);
->>>>>>> 45f46cfb
-                    break;
-                }
-            }
+            mListAdapter.swapCursor(c);
         }
 
         @Override
         public void onLoaderReset(Loader<Cursor> loader) {
-            final int loaderId = loader.getId();
-            switch(loaderId) {
-                case LOADER_ID_BOOKMARKS_LIST: {
-                    if (mList != null) {
-                        mListAdapter.swapCursor(null);
-                    }
-                    break;
-                }
-
-<<<<<<< HEAD
-                case LOADER_ID_TOP_BOOKMARKS: {
-                    if (mTopBookmarks != null) {
-                        mTopBookmarksAdapter.swapCursor(null);
-                        break;
-                    }
-=======
-                default: {
-                    super.onLoaderReset(loader);
-                    break;
->>>>>>> 45f46cfb
-                }
+            if (mList != null) {
+                mListAdapter.swapCursor(null);
             }
         }
     }
