/* -*- Mode: js2; js2-basic-offset: 4; indent-tabs-mode: nil; -*- */
/* ***** BEGIN LICENSE BLOCK *****
 * Version: MPL 1.1/GPL 2.0/LGPL 2.1
 *
 * The contents of this file are subject to the Mozilla Public License Version
 * 1.1 (the "License"); you may not use this file except in compliance with
 * the License. You may obtain a copy of the License at
 * http://www.mozilla.org/MPL/
 *
 * Software distributed under the License is distributed on an "AS IS" basis,
 * WITHOUT WARRANTY OF ANY KIND, either express or implied. See the License
 * for the specific language governing rights and limitations under the
 * License.
 *
 * The Original Code is BrowserCLH.js
 *
 * The Initial Developer of the Original Code is Mozilla Foundation.
 * Portions created by the Initial Developer are Copyright (C) 2009
 * the Initial Developer. All Rights Reserved.
 *
 * Contributor(s):
 *   Brian Crowder <crowder@fiverocks.com>
 *
 * Alternatively, the contents of this file may be used under the terms of
 * either the GNU General Public License Version 2 or later (the "GPL"), or
 * the GNU Lesser General Public License Version 2.1 or later (the "LGPL"),
 * in which case the provisions of the GPL or the LGPL are applicable instead
 * of those above. If you wish to allow use of your version of this file only
 * under the terms of either the GPL or the LGPL, and not to allow others to
 * use your version of this file under the terms of the MPL, indicate your
 * decision by deleting the provisions above and replace them with the notice
 * and other provisions required by the GPL or the LGPL. If you do not delete
 * the provisions above, a recipient may use your version of this file under
 * the terms of any one of the MPL, the GPL or the LGPL.
 *
 * ***** END LICENSE BLOCK ***** */

const Cc = Components.classes;
const Ci = Components.interfaces;
const Cr = Components.results;
const Cu = Components.utils;

Cu.import("resource://gre/modules/XPCOMUtils.jsm");


function openWindow(aParent, aURL, aTarget, aFeatures) {
  let wwatch = Cc["@mozilla.org/embedcomp/window-watcher;1"].getService(Ci.nsIWindowWatcher);
  return wwatch.openWindow(aParent, aURL, aTarget, aFeatures, null);
}

function resolveURIInternal(aCmdLine, aArgument) {
  let uri = aCmdLine.resolveURI(aArgument);

  if (!(uri instanceof Ci.nsIFileURL))
    return uri;

  try {
    if (uri.file.exists())
      return uri;
  }
  catch (e) {
    Cu.reportError(e);
  }

  try {
    let urifixup = Cc["@mozilla.org/docshell/urifixup;1"].getService(Ci.nsIURIFixup);
    uri = urifixup.createFixupURI(aArgument, 0);
  }
  catch (e) {
    Cu.reportError(e);
  }

  return uri;
}


function BrowserCLH() { }

BrowserCLH.prototype = {
  //
  // nsICommandLineHandler
  //
  handle: function fs_handle(aCmdLine) {
    // Instantiate the search service so the search engine cache is created now
    // instead when the application is running. The install process will register
    // this component by using the -silent command line flag, thereby creating
    // the cache during install, not runtime.
    // NOTE: This code assumes this CLH is run before the nsDefaultCLH, which
    // consumes the "-silent" flag.
    if (aCmdLine.findFlag("silent", false) > -1) {
      let searchService = Cc["@mozilla.org/browser/search-service;1"].
                          getService(Ci.nsIBrowserSearchService);
      let autoComplete = Cc["@mozilla.org/autocomplete/search;1?name=history"].
                         getService(Ci.nsIAutoCompleteSearch);
    }

    // Handle chrome windows loaded via commandline
    let chromeParam = aCmdLine.handleFlagWithParam("chrome", false);
    if (chromeParam) {
      try {
        // only load URIs which do not inherit chrome privs
        let features = "chrome,dialog=no,all";
        let uri = resolveURIInternal(aCmdLine, chromeParam);
        let netutil = Cc["@mozilla.org/network/util;1"].getService(Ci.nsINetUtil);
        if (!netutil.URIChainHasFlags(uri, Ci.nsIHttpProtocolHandler.URI_INHERITS_SECURITY_CONTEXT)) {
          openWindow(null, uri.spec, "_blank", features);
          aCmdLine.preventDefault = true;
        }
      }
      catch (e) {
        Cu.reportError(e);
      }
    }

    let win;
    try {
      let windowMediator = Cc["@mozilla.org/appshell/window-mediator;1"].getService(Ci.nsIWindowMediator);
      win = windowMediator.getMostRecentWindow("navigator:browser");
      if (!win)
        return;

      win.focus();
      aCmdLine.preventDefault = true;
    } catch (e) { }

    // Assumption:  All CLH arguments we've received have been sent remotely,
    // or we wouldn't already have a window.  Therefore: open 'em all!
    for (let i = 0; i < aCmdLine.length; i++) {
      let arg = aCmdLine.getArgument(i);
      if (!arg || arg[0] == '-')
        continue;

      let uri = resolveURIInternal(aCmdLine, arg);
      if (uri)
        win.browserDOMWindow.openURI(uri, null, Ci.nsIBrowserDOMWindow.OPEN_NEWTAB, null);
    }
  },

  // QI
  QueryInterface: XPCOMUtils.generateQI([Ci.nsICommandLineHandler]),

  // XPCOMUtils factory
  classID: Components.ID("{be623d20-d305-11de-8a39-0800200c9a66}"),
<<<<<<< HEAD
};

var components = [ BrowserCLH ];
const NSGetFactory = XPCOMUtils.generateNSGetFactory(components);
=======
  _xpcom_categories: [{ category: "command-line-handler", entry: "m-browser" }]
};

var components = [ BrowserCLH ];

function NSGetModule(aCompMgr, aFileSpec) {
  return XPCOMUtils.generateModule(components);
}
>>>>>>> 43b87cf0
<|MERGE_RESOLUTION|>--- conflicted
+++ resolved
@@ -141,18 +141,7 @@
 
   // XPCOMUtils factory
   classID: Components.ID("{be623d20-d305-11de-8a39-0800200c9a66}"),
-<<<<<<< HEAD
 };
 
 var components = [ BrowserCLH ];
-const NSGetFactory = XPCOMUtils.generateNSGetFactory(components);
-=======
-  _xpcom_categories: [{ category: "command-line-handler", entry: "m-browser" }]
-};
-
-var components = [ BrowserCLH ];
-
-function NSGetModule(aCompMgr, aFileSpec) {
-  return XPCOMUtils.generateModule(components);
-}
->>>>>>> 43b87cf0
+const NSGetFactory = XPCOMUtils.generateNSGetFactory(components);