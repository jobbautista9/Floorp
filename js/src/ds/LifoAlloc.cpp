--- conflicted
+++ resolved
@@ -106,15 +106,6 @@
     return newChunk;
 }
 
-<<<<<<< HEAD
-bool
-LifoAlloc::ensureUnusedApproximateSlow(size_t n)
-{
-    // This relies on the behavior that releasing a chunk does not immediately free it.
-    LifoAllocScope scope(this);
-    return !!getOrCreateChunk(n);
-}
-=======
 void
 LifoAlloc::transferFrom(LifoAlloc *other)
 {
@@ -151,4 +142,11 @@
         other->last = other->latest;
     }
 }
->>>>>>> d92b80e9
+
+bool
+LifoAlloc::ensureUnusedApproximateSlow(size_t n)
+{
+    // This relies on the behavior that releasing a chunk does not immediately free it.
+    LifoAllocScope scope(this);
+    return !!getOrCreateChunk(n);
+}
