/* -*- Mode: C++; tab-width: 8; indent-tabs-mode: nil; c-basic-offset: 4 -*-
 *
 * ***** BEGIN LICENSE BLOCK *****
 * Version: MPL 1.1/GPL 2.0/LGPL 2.1
 *
 * The contents of this file are subject to the Mozilla Public License Version
 * 1.1 (the "License"); you may not use this file except in compliance with
 * the License. You may obtain a copy of the License at
 * http://www.mozilla.org/MPL/
 *
 * Software distributed under the License is distributed on an "AS IS" basis,
 * WITHOUT WARRANTY OF ANY KIND, either express or implied. See the License
 * for the specific language governing rights and limitations under the
 * License.
 *
 * The Original Code is Mozilla Communicator client code, released
 * March 31, 1998.
 *
 * The Initial Developer of the Original Code is
 * Netscape Communications Corporation.
 * Portions created by the Initial Developer are Copyright (C) 1998
 * the Initial Developer. All Rights Reserved.
 *
 * Contributor(s):
 *
 * Alternatively, the contents of this file may be used under the terms of
 * either of the GNU General Public License Version 2 or later (the "GPL"),
 * or the GNU Lesser General Public License Version 2.1 or later (the "LGPL"),
 * in which case the provisions of the GPL or the LGPL are applicable instead
 * of those above. If you wish to allow use of your version of this file only
 * under the terms of either the GPL or the LGPL, and not to allow others to
 * use your version of this file under the terms of the MPL, indicate your
 * decision by deleting the provisions above and replace them with the notice
 * and other provisions required by the GPL or the LGPL. If you do not delete
 * the provisions above, a recipient may use your version of this file under
 * the terms of any one of the MPL, the GPL or the LGPL.
 *
 * ***** END LICENSE BLOCK ***** */

#ifndef jsgc_h___
#define jsgc_h___
/*
 * JS Garbage Collector.
 */
#include "jsprvtd.h"
#include "jspubtd.h"
#include "jsdhash.h"
#include "jsbit.h"
#include "jsutil.h"
#include "jstask.h"
#include "jsvector.h"
#include "jsversion.h"

<<<<<<< HEAD
#define JSTRACE_XML         2
=======
#define JSTRACE_XML         3
>>>>>>> c21ad39e

/*
 * One past the maximum trace kind.
 */
#define JSTRACE_LIMIT       3

const uintN JS_EXTERNAL_STRING_LIMIT = 8;

/*
 * Get the type of the external string or -1 if the string was not created
 * with JS_NewExternalString.
 */
extern intN
js_GetExternalStringGCType(JSString *str);

extern JS_FRIEND_API(uint32)
js_GetGCThingTraceKind(void *thing);

/*
 * The sole purpose of the function is to preserve public API compatibility
 * in JS_GetStringBytes which takes only single JSString* argument.
 */
JSRuntime *
js_GetGCThingRuntime(void *thing);

#if 1
/*
 * Since we're forcing a GC from JS_GC anyway, don't bother wasting cycles
 * loading oldval.  XXX remove implied force, fix jsinterp.c's "second arg
 * ignored", etc.
 */
#define GC_POKE(cx, oldval) ((cx)->runtime->gcPoke = JS_TRUE)
#else
#define GC_POKE(cx, oldval) ((cx)->runtime->gcPoke = JSVAL_IS_GCTHING(oldval))
#endif

extern JSBool
js_InitGC(JSRuntime *rt, uint32 maxbytes);

extern void
js_FinishGC(JSRuntime *rt);

extern intN
js_ChangeExternalStringFinalizer(JSStringFinalizeOp oldop,
                                 JSStringFinalizeOp newop);

extern JSBool
<<<<<<< HEAD
js_AddRoot(JSContext *cx, js::Value *vp, const char *name);
=======
js_AddRoot(JSContext *cx, jsval *vp, const char *name);
>>>>>>> c21ad39e

extern JSBool
js_AddGCThingRoot(JSContext *cx, void **rp, const char *name);

#ifdef DEBUG
extern void
js_DumpNamedRoots(JSRuntime *rt,
                  void (*dump)(const char *name, void *rp, JSGCRootType type, void *data),
                  void *data);
#endif

extern uint32
js_MapGCRoots(JSRuntime *rt, JSGCRootMapFun map, void *data);

/* Table of pointers with count valid members. */
typedef struct JSPtrTable {
    size_t      count;
    void        **array;
} JSPtrTable;

extern JSBool
js_RegisterCloseableIterator(JSContext *cx, JSObject *obj);

#ifdef JS_TRACER
extern JSBool
js_ReserveObjects(JSContext *cx, size_t nobjects);
#endif

extern JSBool
js_LockGCThingRT(JSRuntime *rt, void *thing);

extern void
js_UnlockGCThingRT(JSRuntime *rt, void *thing);

extern bool
js_IsAboutToBeFinalized(void *thing);

/*
 * Macro to test if a traversal is the marking phase of GC to avoid exposing
 * ScriptFilenameEntry to traversal implementations.
 */
#define IS_GC_MARKING_TRACER(trc) ((trc)->callback == NULL)

#if JS_HAS_XML_SUPPORT
# define JS_IS_VALID_TRACE_KIND(kind) ((uint32)(kind) < JSTRACE_LIMIT)
#else
# define JS_IS_VALID_TRACE_KIND(kind) ((uint32)(kind) <= JSTRACE_STRING)
#endif

extern void
js_TraceStackFrame(JSTracer *trc, JSStackFrame *fp);

extern JS_REQUIRES_STACK void
js_TraceRuntime(JSTracer *trc);

extern JS_REQUIRES_STACK JS_FRIEND_API(void)
js_TraceContext(JSTracer *trc, JSContext *acx);

/*
 * Schedule the GC call at a later safe point.
 */
#ifndef JS_THREADSAFE
# define js_TriggerGC(cx, gcLocked)    js_TriggerGC (cx)
#endif

extern void
js_TriggerGC(JSContext *cx, JSBool gcLocked);

/*
 * Kinds of js_GC invocation.
 */
typedef enum JSGCInvocationKind {
    /* Normal invocation. */
    GC_NORMAL           = 0,

    /*
     * Called from js_DestroyContext for last JSContext in a JSRuntime, when
     * it is imperative that rt->gcPoke gets cleared early in js_GC.
     */
    GC_LAST_CONTEXT     = 1,

    /*
     * Flag bit telling js_GC that the caller has already acquired rt->gcLock.
     */
    GC_LOCK_HELD        = 0x10
} JSGCInvocationKind;

extern void
js_GC(JSContext *cx, JSGCInvocationKind gckind);

<<<<<<< HEAD
=======
/*
 * Set object's prototype or parent slot while checking that doing so would
 * not create a cycle in the proto or parent chain. The cycle check and slot
 * change are done only when all other requests are finished or suspended to
 * ensure exclusive access to the chain. If there is a cycle, return false
 * without reporting an error. Otherwise, set the proto or parent and return
 * true.
 */
extern bool
js_SetProtoOrParentCheckingForCycles(JSContext *cx, JSObject *obj,
                                     uint32 slot, JSObject *pobj);

#ifdef JS_THREADSAFE
/*
 * This is a helper for code at can potentially run outside JS request to
 * ensure that the GC is not running when the function returns.
 *
 * This function must be called with the GC lock held.
 */
extern void
js_WaitForGC(JSRuntime *rt);

#else /* !JS_THREADSAFE */

# define js_WaitForGC(rt)    ((void) 0)

#endif

extern void
js_CallGCMarker(JSTracer *trc, void *thing, uint32 kind);

>>>>>>> c21ad39e
/*
 * The kind of GC thing with a finalizer. The external strings follow the
 * ordinary string to simplify js_GetExternalStringGCType.
 */
enum JSFinalizeGCThingKind {
    FINALIZE_OBJECT,
    FINALIZE_FUNCTION,
#if JS_HAS_XML_SUPPORT
    FINALIZE_XML,
#endif
    FINALIZE_STRING,
    FINALIZE_EXTERNAL_STRING0,
    FINALIZE_EXTERNAL_STRING1,
    FINALIZE_EXTERNAL_STRING2,
    FINALIZE_EXTERNAL_STRING3,
    FINALIZE_EXTERNAL_STRING4,
    FINALIZE_EXTERNAL_STRING5,
    FINALIZE_EXTERNAL_STRING6,
    FINALIZE_EXTERNAL_STRING7,
    FINALIZE_EXTERNAL_STRING_LAST = FINALIZE_EXTERNAL_STRING7,
    FINALIZE_LIMIT
};

static inline bool
IsFinalizableStringKind(unsigned thingKind)
{
    return unsigned(FINALIZE_STRING) <= thingKind &&
           thingKind <= unsigned(FINALIZE_EXTERNAL_STRING_LAST);
}

/*
 * Allocates a new GC thing. After a successful allocation the caller must
 * fully initialize the thing before calling any function that can potentially
 * trigger GC. This will ensure that GC tracing never sees junk values stored
 * in the partially initialized thing.
 */
extern void *
js_NewFinalizableGCThing(JSContext *cx, unsigned thingKind);

static inline JSObject *
js_NewGCObject(JSContext *cx)
{
    return (JSObject *) js_NewFinalizableGCThing(cx, FINALIZE_OBJECT);
}

static inline JSString *
js_NewGCString(JSContext *cx)
{
    return (JSString *) js_NewFinalizableGCThing(cx, FINALIZE_STRING);
}

static inline JSString *
js_NewGCExternalString(JSContext *cx, uintN type)
{
    JS_ASSERT(type < JS_EXTERNAL_STRING_LIMIT);
    type += FINALIZE_EXTERNAL_STRING0;
    return (JSString *) js_NewFinalizableGCThing(cx, type);
}

static inline JSFunction*
js_NewGCFunction(JSContext *cx)
{
    return (JSFunction *) js_NewFinalizableGCThing(cx, FINALIZE_FUNCTION);
}

#if JS_HAS_XML_SUPPORT
static inline JSXML *
js_NewGCXML(JSContext *cx)
{
    return (JSXML *) js_NewFinalizableGCThing(cx, FINALIZE_XML);
}
#endif

struct JSGCArena;
struct JSGCChunkInfo;

struct JSGCArenaList {
    JSGCArena       *head;          /* list start */
    JSGCArena       *cursor;        /* arena with free things */
    uint32          thingKind;      /* one of JSFinalizeGCThingKind */
    uint32          thingSize;      /* size of things to allocate on this list
                                     */
};

struct JSGCFreeLists {
    JSGCThing       *finalizables[FINALIZE_LIMIT];

    void purge();
    void moveTo(JSGCFreeLists * another);

#ifdef DEBUG
    bool isEmpty() const {
        for (size_t i = 0; i != JS_ARRAY_LENGTH(finalizables); ++i) {
            if (finalizables[i])
                return false;
        }
        return true;
    }
#endif
};

extern void
js_DestroyScriptsToGC(JSContext *cx, JSThreadData *data);

struct JSWeakRoots {
    /* Most recently created things by type, members of the GC's root set. */
    void              *finalizableNewborns[FINALIZE_LIMIT];

    /* Atom root for the last-looked-up atom on this context. */
    JSAtom            *lastAtom;

    /* Root for the result of the most recent js_InternalInvoke call. */
    void              *lastInternalResult;

    void mark(JSTracer *trc);
};

#define JS_CLEAR_WEAK_ROOTS(wr) (memset((wr), 0, sizeof(JSWeakRoots)))

#ifdef JS_THREADSAFE

namespace js {

/*
 * During the finalization we do not free immediately. Rather we add the
 * corresponding pointers to a buffer which we later release on the
 * background thread.
 *
 * The buffer is implemented as a vector of 64K arrays of pointers, not as a
 * simple vector, to avoid realloc calls during the vector growth and to not
 * bloat the binary size of the inlined freeLater method. Any OOM during
 * buffer growth results in the pointer being freed immediately.
 */
class BackgroundSweepTask : public JSBackgroundTask {
    static const size_t FREE_ARRAY_SIZE = size_t(1) << 16;
    static const size_t FREE_ARRAY_LENGTH = FREE_ARRAY_SIZE / sizeof(void *);

    Vector<void **, 16, js::SystemAllocPolicy> freeVector;
    void            **freeCursor;
    void            **freeCursorEnd;

    JS_FRIEND_API(void)
    replenishAndFreeLater(void *ptr);

    static void freeElementsAndArray(void **array, void **end) {
        JS_ASSERT(array <= end);
        for (void **p = array; p != end; ++p)
            js_free(*p);
        js_free(array);
    }

  public:
    BackgroundSweepTask()
        : freeCursor(NULL), freeCursorEnd(NULL) { }

    void freeLater(void* ptr) {
        if (freeCursor != freeCursorEnd)
            *freeCursor++ = ptr;
        else
            replenishAndFreeLater(ptr);
    }

    virtual void run();
};

}
#endif

extern void
js_FinalizeStringRT(JSRuntime *rt, JSString *str);

#if defined JS_GCMETER
const bool JS_WANT_GC_METER_PRINT = true;
#elif defined DEBUG
# define JS_GCMETER 1
const bool JS_WANT_GC_METER_PRINT = false;
#endif

#ifdef JS_GCMETER

struct JSGCArenaStats {
    uint32  alloc;          /* allocation attempts */
    uint32  localalloc;     /* allocations from local lists */
    uint32  retry;          /* allocation retries after running the GC */
    uint32  fail;           /* allocation failures */
    uint32  nthings;        /* live GC things */
    uint32  maxthings;      /* maximum of live GC cells */
    double  totalthings;    /* live GC things the GC scanned so far */
    uint32  narenas;        /* number of arena in list before the GC */
    uint32  newarenas;      /* new arenas allocated before the last GC */
    uint32  livearenas;     /* number of live arenas after the last GC */
    uint32  maxarenas;      /* maximum of allocated arenas */
    uint32  totalarenas;    /* total number of arenas with live things that
                               GC scanned so far */
};

struct JSGCStats {
    uint32  finalfail;  /* finalizer calls allocator failures */
    uint32  lockborn;   /* things born locked */
    uint32  lock;       /* valid lock calls */
    uint32  unlock;     /* valid unlock calls */
    uint32  depth;      /* mark tail recursion depth */
    uint32  maxdepth;   /* maximum mark tail recursion depth */
    uint32  cdepth;     /* mark recursion depth of C functions */
    uint32  maxcdepth;  /* maximum mark recursion depth of C functions */
    uint32  unmarked;   /* number of times marking of GC thing's children were
                           delayed due to a low C stack */
#ifdef DEBUG
    uint32  maxunmarked;/* maximum number of things with children to mark
                           later */
#endif
    uint32  poke;           /* number of potentially useful GC calls */
    uint32  afree;          /* thing arenas freed so far */
    uint32  stackseg;       /* total extraordinary stack segments scanned */
    uint32  segslots;       /* total stack segment value slots scanned */
    uint32  nclose;         /* number of objects with close hooks */
    uint32  maxnclose;      /* max number of objects with close hooks */
    uint32  closelater;     /* number of close hooks scheduled to run */
    uint32  maxcloselater;  /* max number of close hooks scheduled to run */
    uint32  nallarenas;     /* number of all allocated arenas */
    uint32  maxnallarenas;  /* maximum number of all allocated arenas */
    uint32  nchunks;        /* number of allocated chunks */
    uint32  maxnchunks;     /* maximum number of allocated chunks */

    JSGCArenaStats  arenaStats[FINALIZE_LIMIT];
};

extern JS_FRIEND_API(void)
js_DumpGCStats(JSRuntime *rt, FILE *fp);

#endif /* JS_GCMETER */

/*
 * This function is defined in jsdbgapi.cpp but is declared here to avoid
 * polluting jsdbgapi.h, a public API header, with internal functions.
 */
extern void
js_MarkTraps(JSTracer *trc);

namespace js {

/* N.B. Assumes JS_SET_TRACING_NAME/INDEX has already been called. */
void
MarkRaw(JSTracer *trc, void *thing, uint32 kind);

<<<<<<< HEAD
static inline void
Mark(JSTracer *trc, void *thing, uint32 kind, const char *name)
{
    JS_SET_TRACING_NAME(trc, name);
    MarkRaw(trc, thing, kind);
}

static inline void
MarkString(JSTracer *trc, JSString *str, const char *name)
{
    JS_SET_TRACING_NAME(trc, name);
    MarkRaw(trc, str, JSTRACE_STRING);
}

static inline void
MarkStringRange(JSTracer *trc, size_t len, JSString **vec, const char *name)
{
    for (uint32 i = 0; i < len; i++) {
        if (JSString *str = vec[i])
            MarkString(trc, str, name);
    }
}

static inline void
MarkAtomRange(JSTracer *trc, size_t len, JSAtom **vec, const char *name)
{
    MarkStringRange(trc, len, reinterpret_cast<JSString **>(vec), name);
}

static inline void
MarkObject(JSTracer *trc, JSObject *obj, const char *name)
{
    JS_SET_TRACING_NAME(trc, name);
    MarkRaw(trc, obj, JSTRACE_OBJECT);
}

static inline void
MarkObjectRange(JSTracer *trc, size_t len, JSObject **vec, const char *name)
{
    for (uint32 i = 0; i < len; i++) {
        if (JSObject *obj = vec[i])
            MarkObject(trc, obj, name);
    }
}

/* N.B. Assumes JS_SET_TRACING_NAME/INDEX has already been called. */
static inline void
MarkValueRaw(JSTracer *trc, const js::Value &v)
{
    if (v.isGCThing())
        return MarkRaw(trc, v.asGCThing(), v.traceKind());
}

static inline void
MarkValue(JSTracer *trc, const js::Value &v, const char *name)
{
    JS_SET_TRACING_NAME(trc, name);
    MarkValueRaw(trc, v);
}

static inline void
MarkValueRange(JSTracer *trc, Value *beg, Value *end, const char *name)
{
    for (Value *vp = beg; vp < end; ++vp) {
        JS_SET_TRACING_INDEX(trc, name, vp - beg);
        MarkValueRaw(trc, *vp);
    }
}

static inline void
MarkValueRange(JSTracer *trc, size_t len, Value *vec, const char *name)
{
    MarkValueRange(trc, vec, vec + len, name);
}

static inline void
MarkId(JSTracer *trc, jsid id, const char *name)
{
    MarkValue(trc, Valueify(id), name);
}

static inline void
MarkIdRange(JSTracer *trc, jsid *beg, jsid *end, const char *name)
{
    MarkValueRange(trc, Valueify(beg), Valueify(end), name);
}

static inline void
MarkIdRange(JSTracer *trc, size_t len, jsid *vec, const char *name)
{
    MarkValueRange(trc, len, Valueify(vec), name);
}

/* N.B. Assumes JS_SET_TRACING_NAME/INDEX has already been called. */
void
MarkGCThingRaw(JSTracer *trc, void *thing);

static inline void
MarkGCThing(JSTracer *trc, void *thing, const char *name)
{
    JS_SET_TRACING_NAME(trc, name);
    MarkGCThingRaw(trc, thing);
}

static inline void
MarkGCThing(JSTracer *trc, void *thing, const char *name, size_t index)
{
    JS_SET_TRACING_INDEX(trc, name, index);
    MarkGCThingRaw(trc, thing);
}
=======
inline void
TraceValues(JSTracer *trc, jsval *beg, jsval *end, const char *name)
{
    for (jsval *vp = beg; vp < end; ++vp) {
        jsval v = *vp;
        if (JSVAL_IS_TRACEABLE(v)) {
            JS_SET_TRACING_INDEX(trc, name, vp - beg);
            js_CallGCMarker(trc, JSVAL_TO_TRACEABLE(v), JSVAL_TRACE_KIND(v));
        }
    }
}

inline void
TraceValues(JSTracer *trc, size_t len, jsval *vec, const char *name)
{
    TraceValues(trc, vec, vec + len, name);
}

JSCompartment *
NewCompartment(JSContext *cx);

void
SweepCompartments(JSContext *cx);
>>>>>>> c21ad39e

} /* namespace js */

#endif /* jsgc_h___ */<|MERGE_RESOLUTION|>--- conflicted
+++ resolved
@@ -51,11 +51,7 @@
 #include "jsvector.h"
 #include "jsversion.h"
 
-<<<<<<< HEAD
 #define JSTRACE_XML         2
-=======
-#define JSTRACE_XML         3
->>>>>>> c21ad39e
 
 /*
  * One past the maximum trace kind.
@@ -103,11 +99,7 @@
                                  JSStringFinalizeOp newop);
 
 extern JSBool
-<<<<<<< HEAD
 js_AddRoot(JSContext *cx, js::Value *vp, const char *name);
-=======
-js_AddRoot(JSContext *cx, jsval *vp, const char *name);
->>>>>>> c21ad39e
 
 extern JSBool
 js_AddGCThingRoot(JSContext *cx, void **rp, const char *name);
@@ -198,8 +190,6 @@
 extern void
 js_GC(JSContext *cx, JSGCInvocationKind gckind);
 
-<<<<<<< HEAD
-=======
 /*
  * Set object's prototype or parent slot while checking that doing so would
  * not create a cycle in the proto or parent chain. The cycle check and slot
@@ -228,10 +218,6 @@
 
 #endif
 
-extern void
-js_CallGCMarker(JSTracer *trc, void *thing, uint32 kind);
-
->>>>>>> c21ad39e
 /*
  * The kind of GC thing with a finalizer. The external strings follow the
  * ordinary string to simplify js_GetExternalStringGCType.
@@ -477,7 +463,6 @@
 void
 MarkRaw(JSTracer *trc, void *thing, uint32 kind);
 
-<<<<<<< HEAD
 static inline void
 Mark(JSTracer *trc, void *thing, uint32 kind, const char *name)
 {
@@ -588,31 +573,12 @@
     JS_SET_TRACING_INDEX(trc, name, index);
     MarkGCThingRaw(trc, thing);
 }
-=======
-inline void
-TraceValues(JSTracer *trc, jsval *beg, jsval *end, const char *name)
-{
-    for (jsval *vp = beg; vp < end; ++vp) {
-        jsval v = *vp;
-        if (JSVAL_IS_TRACEABLE(v)) {
-            JS_SET_TRACING_INDEX(trc, name, vp - beg);
-            js_CallGCMarker(trc, JSVAL_TO_TRACEABLE(v), JSVAL_TRACE_KIND(v));
-        }
-    }
-}
-
-inline void
-TraceValues(JSTracer *trc, size_t len, jsval *vec, const char *name)
-{
-    TraceValues(trc, vec, vec + len, name);
-}
 
 JSCompartment *
 NewCompartment(JSContext *cx);
 
 void
 SweepCompartments(JSContext *cx);
->>>>>>> c21ad39e
 
 } /* namespace js */
 
