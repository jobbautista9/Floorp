--- conflicted
+++ resolved
@@ -4242,14 +4242,10 @@
     for (GCChunkSet::Range r(rt->gcChunkSet.all()); !r.empty(); r.popFront())
         r.front()->bitmap.clear();
 
-<<<<<<< HEAD
-    ReleaseAllJITCode(cx, true);
-=======
     for (CompartmentsIter c(rt); !c.done(); c.next())
         c->discardJitCode(cx);
 
     PurgeRuntime(cx);
->>>>>>> b2fe1d84
 
     VerifyTracer *trc = new (js_malloc(sizeof(VerifyTracer))) VerifyTracer(cx);
 
