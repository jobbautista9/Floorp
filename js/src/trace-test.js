--- conflicted
+++ resolved
@@ -758,20 +758,6 @@
 parsingNumbers.expected = "ok";
 test(parsingNumbers);
 
-<<<<<<< HEAD
-function deep1(x) {
-    if (x > 90) 
-	return 1;
-    return 2;
-}
-function deep2() {
-    for (var i = 0; i < 100; ++i)
-	deep1(i);
-    return "ok";
-}
-deep2.expected = "ok";
-test(deep2)
-=======
 function matchInLoop() {
     var k = "hi";
     for (var i = 0; i < 10; i++) {
@@ -781,7 +767,19 @@
 }
 matchInLoop.expected = true;
 test(matchInLoop);
->>>>>>> 728cbcd5
+
+function deep1(x) {
+    if (x > 90) 
+	return 1;
+    return 2;
+}
+function deep2() {
+    for (var i = 0; i < 100; ++i)
+	deep1(i);
+    return "ok";
+}
+deep2.expected = "ok";
+test(deep2)
 
 /* Keep these at the end so that we can see the summary after the trace-debug spew. */
 print("\npassed:", passes.length && passes.join(","));
