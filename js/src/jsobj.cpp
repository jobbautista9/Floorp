--- conflicted
+++ resolved
@@ -3238,13 +3238,8 @@
     uint32 format;
     uintN flags = 0;
 
-<<<<<<< HEAD
-    JSStackFrame *const fp = js_GetTopStackFrame(cx, FRAME_EXPAND_NONE);
-    if (!fp || !cx->regs->pc)
-=======
-    StackFrame *const fp = js_GetTopStackFrame(cx);
+    StackFrame *const fp = js_GetTopStackFrame(cx, FRAME_EXPAND_NONE);
     if (!fp || !(pc = cx->regs().pc))
->>>>>>> 7b161a68
         return defaultFlags;
 
     JSScript *script;
@@ -5859,11 +5854,7 @@
 JS_FRIEND_API(bool)
 js_CheckUndeclaredVarAssignment(JSContext *cx, JSString *propname)
 {
-<<<<<<< HEAD
-    JSStackFrame *const fp = js_GetTopStackFrame(cx, FRAME_EXPAND_TOP);
-=======
-    StackFrame *const fp = js_GetTopStackFrame(cx);
->>>>>>> 7b161a68
+    StackFrame *const fp = js_GetTopStackFrame(cx, FRAME_EXPAND_TOP);
     if (!fp)
         return true;
 
