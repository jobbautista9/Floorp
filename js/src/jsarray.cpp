--- conflicted
+++ resolved
@@ -3089,11 +3089,7 @@
   public:
     static bool shouldExit(Value &callbackRval, Value *rval)
     {
-<<<<<<< HEAD
-        if (!ToBoolean(callval)) {
-=======
         if (!ToBoolean(callbackRval)) {
->>>>>>> e5b55a65
             *rval = BooleanValue(false);
             return true;
         }
@@ -3107,11 +3103,7 @@
   public:
     static bool shouldExit(Value &callbackRval, Value *rval)
     {
-<<<<<<< HEAD
-        if (ToBoolean(callval)) {
-=======
         if (ToBoolean(callbackRval)) {
->>>>>>> e5b55a65
             *rval = BooleanValue(true);
             return true;
         }
