--- conflicted
+++ resolved
@@ -5189,16 +5189,8 @@
 JS_SaveFrameChain(JSContext *cx)
 {
     CHECK_REQUEST(cx);
-<<<<<<< HEAD
-    StackFrame *fp = js_GetTopStackFrame(cx, FRAME_EXPAND_NONE);
-    if (!fp)
-        return NULL;
-    cx->stack.saveActiveSegment();
-    return Jsvalify(fp);
-=======
     LeaveTrace(cx);
     return cx->stack.saveFrameChain();
->>>>>>> eb505d30
 }
 
 JS_PUBLIC_API(void)
