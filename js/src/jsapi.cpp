--- conflicted
+++ resolved
@@ -92,11 +92,7 @@
 #include "jsatominlines.h"
 #include "jscntxtinlines.h"
 #include "jsscopeinlines.h"
-<<<<<<< HEAD
 #include "jscntxtinlines.h"
-=======
-#include "jsobjinlines.h"
->>>>>>> 456b1212
 
 #if JS_HAS_XML_SUPPORT
 #include "jsxml.h"
@@ -2895,11 +2891,7 @@
     Class *clasp = Valueify(jsclasp);
     if (!clasp)
         clasp = &js_ObjectClass;    /* default class is Object */
-<<<<<<< HEAD
-    JSObject *nobj = js_NewObject(cx, clasp, proto, obj);
-=======
-    nobj = NewObject(cx, clasp, proto, obj);
->>>>>>> 456b1212
+    JSObject *nobj = NewObject(cx, clasp, proto, obj);
     if (!nobj)
         return NULL;
     if (!DefineProperty(cx, obj, name, Value(nobj), NULL, NULL, attrs,
@@ -3832,61 +3824,6 @@
 JS_PUBLIC_API(JSIdArray *)
 JS_Enumerate(JSContext *cx, JSObject *obj)
 {
-<<<<<<< HEAD
-    jsint i, n;
-    jsid id;
-    JSIdArray *ida;
-    jsid *vector;
-
-    CHECK_REQUEST(cx);
-
-    ida = NULL;
-    AutoEnumStateRooter iterState(cx, obj);
-
-    /* Get the number of properties to enumerate. */
-    jsid num_properties;
-    if (!obj->enumerate(cx, JSENUMERATE_INIT, iterState.addr(), &num_properties))
-        goto error;
-    if (!JSID_IS_INT(num_properties)) {
-        JS_ASSERT(0);
-        goto error;
-    }
-
-    /* Grow as needed if we don't know the exact amount ahead of time. */
-    n = JSID_TO_INT(num_properties);
-    if (n <= 0)
-        n = 8;
-
-    /* Create an array of jsids large enough to hold all the properties */
-    ida = NewIdArray(cx, n);
-    if (!ida)
-        goto error;
-
-    i = 0;
-    vector = &ida->vector[0];
-    for (;;) {
-        if (!obj->enumerate(cx, JSENUMERATE_NEXT, iterState.addr(), &id))
-            goto error;
-
-        /* No more jsid's to enumerate ? */
-        if (iterState.state().isNull())
-            break;
-
-        if (i == ida->length) {
-            ida = SetIdArrayLength(cx, ida, ida->length * 2);
-            if (!ida)
-                goto error;
-            vector = &ida->vector[0];
-        }
-        vector[i++] = id;
-    }
-    return SetIdArrayLength(cx, ida, i);
-
-error:
-    if (ida)
-        JS_DestroyIdArray(cx, ida);
-    return NULL;
-=======
     CHECK_REQUEST(cx);
 
     JSIdArray *ida;
@@ -3895,7 +3832,6 @@
     for (size_t n = 0; n < size_t(ida->length); ++n)
         JS_ASSERT(js_CheckForStringIndex(ida->vector[n]) == ida->vector[n]);
     return ida;
->>>>>>> 456b1212
 }
 
 /*
@@ -4259,22 +4195,12 @@
     fs = (JSFunctionSpec *) fsv.asPrivateVoidPtr();
     JS_ASSERT((~fs->flags & (JSFUN_FAST_NATIVE | JSFUN_GENERIC_NATIVE)) == 0);
 
-<<<<<<< HEAD
-    /*
-     * We know that vp[2] is valid because JS_DefineFunctions, which is our
-     * only (indirect) referrer, defined us as requiring at least one argument
-     * (notice how it passes fs->nargs + 1 as the next-to-last argument to
-     * JS_DefineFunction).
-     */
-    if (vp[2].isPrimitive()) {
-=======
     if (argc < 1) {
         js_ReportMissingArg(cx, vp, 0);
         return JS_FALSE;
     }
 
-    if (JSVAL_IS_PRIMITIVE(vp[2])) {
->>>>>>> 456b1212
+    if (vp[2].isPrimitive()) {
         /*
          * Make sure that this is an object or null, as required by the generic
          * functions.
@@ -4297,21 +4223,9 @@
      */
     if (!ComputeThisFromArgv(cx, vp + 2))
         return JS_FALSE;
-<<<<<<< HEAD
-    /*
-     * Protect against argc underflowing. By calling js_ComputeThis, we made
-     * it as if the static was called with one parameter, the explicit |this|
-     * object.
-     */
-    if (argc != 0) {
-        /* Clear the last parameter in case too few arguments were passed. */
-        vp[2 + --argc].setUndefined();
-    }
-=======
 
     /* Clear the last parameter in case too few arguments were passed. */
-    vp[2 + --argc] = JSVAL_VOID;
->>>>>>> 456b1212
+    vp[2 + --argc].setUndefined();
 
     native =
 #ifdef JS_TRACER
@@ -4336,22 +4250,12 @@
     JS_ASSERT((fs->flags & (JSFUN_FAST_NATIVE | JSFUN_GENERIC_NATIVE)) ==
               JSFUN_GENERIC_NATIVE);
 
-<<<<<<< HEAD
-    /*
-     * We know that argv[0] is valid because JS_DefineFunctions, which is our
-     * only (indirect) referrer, defined us as requiring at least one argument
-     * (notice how it passes fs->nargs + 1 as the next-to-last argument to
-     * JS_DefineFunction).
-     */
-    if (argv[0].isPrimitive()) {
-=======
     if (argc < 1) {
         js_ReportMissingArg(cx, argv - 2, 0);
         return JS_FALSE;
     }
 
-    if (JSVAL_IS_PRIMITIVE(argv[0])) {
->>>>>>> 456b1212
+    if (argv[0].isPrimitive()) {
         /*
          * Make sure that this is an object or null, as required by the generic
          * functions.
@@ -4377,20 +4281,8 @@
     js_GetTopStackFrame(cx)->thisv.copy(argv[-1]);
     JS_ASSERT(cx->fp->argv == argv);
 
-<<<<<<< HEAD
-    /*
-     * Protect against argc underflowing. By calling js_ComputeThis, we made
-     * it as if the static was called with one parameter, the explicit |this|
-     * object.
-     */
-    if (argc != 0) {
-        /* Clear the last parameter in case too few arguments were passed. */
-        argv[--argc].setUndefined();
-    }
-=======
     /* Clear the last parameter in case too few arguments were passed. */
-    argv[--argc] = JSVAL_VOID;
->>>>>>> 456b1212
+    argv[--argc].setUndefined();
 
     return fs->call(cx, &argv[-1].asObject(), argc, Jsvalify(argv), Jsvalify(rval));
 }
@@ -5004,7 +4896,6 @@
     if (!cx->stack().pushInvokeArgs(cx, argc, args))
         return NULL;
 
-<<<<<<< HEAD
     Value *vp = args.getvp();
     SetObject(&vp[0], ctor);
     vp[1].setNull();
@@ -5012,15 +4903,6 @@
 
     JSBool ok = InvokeConstructor(cx, args, JS_TRUE);
     JSObject *obj = ok ? vp[0].asObjectOrNull() : NULL;
-=======
-    jsval *vp = args.getvp();
-    vp[0] = OBJECT_TO_JSVAL(ctor);
-    vp[1] = JSVAL_NULL;
-    memcpy(vp + 2, argv, argc * sizeof(jsval));
-
-    JSBool ok = js_InvokeConstructor(cx, args, JS_TRUE);
-    JSObject *obj = ok ? JSVAL_TO_OBJECT(vp[0]) : NULL;
->>>>>>> 456b1212
 
     LAST_FRAME_CHECKS(cx, ok);
     return obj;
