--- conflicted
+++ resolved
@@ -62,7 +62,7 @@
     gcTriggerMallocAndFreeBytes(0),
     gcMallocBytes(0),
     debugModeBits(rt->debugMode ? DebugFromC : 0),
-	watchpointMap(NULL),
+    watchpointMap(NULL),
     scriptCountsMap(NULL),
     sourceMapMap(NULL),
     debugScriptMap(NULL)
@@ -537,29 +537,21 @@
         if (emptyTypeObject && !IsTypeObjectMarked(emptyTypeObject.unsafeGet()))
             emptyTypeObject = NULL;
 
-<<<<<<< HEAD
-    {
-        gcstats::AutoPhase ap(rt->gcStats, gcstats::PHASE_DISCARD_CODE);
+        sweepBreakpoints(fop);
+
+        if (global_ && !IsObjectMarked(&global_))
+            global_ = NULL;
 
 #ifdef JS_ION
         if (ionCompartment_)
             ionCompartment_->sweep(fop);
 #endif
 
-        discardJitCode(fop);
-    }
-=======
-        sweepBreakpoints(fop);
->>>>>>> e9d33036
-
-        if (global_ && !IsObjectMarked(&global_))
-            global_ = NULL;
-
         /* JIT code can hold references on RegExpShared, so sweep regexps after clearing code. */
         regExps.sweep(rt);
     }
 
-    if (!activeAnalysis && !isPreservingCode()) {
+    if (!activeAnalysis && !gcPreserveCode) {
         gcstats::AutoPhase ap(rt->gcStats, gcstats::PHASE_DISCARD_ANALYSIS);
 
         /*
