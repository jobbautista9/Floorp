--- conflicted
+++ resolved
@@ -156,7 +156,6 @@
         data = cx->calloc_(size);
         if (!data)
             return false;
-<<<<<<< HEAD
     }
 
     Value v;
@@ -167,19 +166,6 @@
     v.setPrivateUint32(size);
     obj->setFixedSlot(ArrayBuffer::JSSLOT_ARRAY_BYTELENGTH, v);
 
-=======
-        obj->setSlotsPtr(tmpslots);
-        /*
-         * Note that |bytes| may not be a multiple of |sizeof(Value)|, so
-         * |capacity * sizeof(Value)| may underestimate the size by up to
-         * |sizeof(Value) - 1| bytes.
-         */
-        obj->capacity = bytes / sizeof(Value);
-    } else {
-        memset(obj->getSlotsPtr(), 0, bytes);
-    }
-    *((uint32*)obj->getSlotsPtr()) = size;
->>>>>>> 3bd192e7
     return true;
 }
 
