--- conflicted
+++ resolved
@@ -469,11 +469,7 @@
 
     uintN           emitLevel;      /* js_EmitTree recursion level */
 
-<<<<<<< HEAD
     typedef js::HashMap<JSAtom *, JSAtom *> ConstMap;
-=======
-    typedef js::HashMap<JSAtom *, jsval> ConstMap;
->>>>>>> 456b1212
     ConstMap        constMap;       /* compile time constants */
 
     JSCGObjectList  objectList;     /* list of emitted objects */
@@ -491,6 +487,8 @@
     JSCodeGenerator(js::Parser *parser,
                     JSArenaPool *codePool, JSArenaPool *notePool,
                     uintN lineno);
+
+    bool init();
 
     bool init();
 
