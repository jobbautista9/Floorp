--- conflicted
+++ resolved
@@ -267,7 +267,7 @@
 
 bool SetIonContext(IonContext *ctx);
 
-bool CanIonCompileScript(JSContext *cx, UnrootedScript script);
+bool CanIonCompileScript(JSContext *cx, HandleScript script);
 
 MethodStatus CanEnterAtBranch(JSContext *cx, JSScript *script,
                               AbstractFramePtr fp, jsbytecode *pc, bool isConstructing);
@@ -335,17 +335,10 @@
 void ForbidCompilation(JSContext *cx, RawScript script, ExecutionMode mode);
 uint32_t UsesBeforeIonRecompile(RawScript script, jsbytecode *pc);
 
-<<<<<<< HEAD
-void PurgeCaches(UnrootedScript script, JSCompartment *c);
-size_t SizeOfIonData(UnrootedScript script, JSMallocSizeOfFun mallocSizeOf);
-void DestroyIonScripts(FreeOp *fop, UnrootedScript script);
-void TraceIonScripts(JSTracer* trc, UnrootedScript script);
-=======
 void PurgeCaches(RawScript script, JSCompartment *c);
-size_t MemoryUsed(RawScript script, JSMallocSizeOfFun mallocSizeOf);
+size_t SizeOfIonData(RawScript script, JSMallocSizeOfFun mallocSizeOf);
 void DestroyIonScripts(FreeOp *fop, RawScript script);
 void TraceIonScripts(JSTracer* trc, RawScript script);
->>>>>>> baf1b2ee
 
 } // namespace ion
 } // namespace js
