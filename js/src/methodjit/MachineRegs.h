--- conflicted
+++ resolved
@@ -296,97 +296,7 @@
         return true;
     }
 
-<<<<<<< HEAD
     /* Floating point registers. */
-=======
-    Registers()
-      : freeMask(AvailRegs)
-    { }
-
-    Registers(uint32 freeMask)
-      : freeMask(freeMask)
-    { }
-
-    Registers(const Registers &other)
-      : freeMask(other.freeMask)
-    { }
-
-    Registers & operator =(const Registers &other)
-    {
-        freeMask = other.freeMask;
-        return *this;
-    }
-
-    void reset() {
-        freeMask = AvailRegs;
-    }
-
-    bool empty() const {
-        return !freeMask;
-    }
-
-    bool empty(uint32 mask) const {
-        return !(freeMask & mask);
-    }
-
-    RegisterID peekReg() {
-        JS_ASSERT(!empty());
-        int ireg;
-        JS_FLOOR_LOG2(ireg, freeMask);
-        RegisterID reg = (RegisterID)ireg;
-        return reg;
-    }
-
-    RegisterID takeAnyReg() {
-        RegisterID reg = peekReg();
-        takeReg(reg);
-        return reg;
-    }
-
-    bool hasRegInMask(uint32 mask) const {
-        Registers temp(freeMask & mask);
-        return !temp.empty();
-    }
-
-    RegisterID takeRegInMask(uint32 mask) {
-        Registers temp(freeMask & mask);
-        RegisterID reg = temp.takeAnyReg();
-        takeReg(reg);
-        return reg;
-    }
-
-    bool hasReg(RegisterID reg) const {
-        return !!(freeMask & (1 << reg));
-    }
-
-    void putRegUnchecked(RegisterID reg) {
-        freeMask |= (1 << reg);
-    }
-
-    void putReg(RegisterID reg) {
-        JS_ASSERT(!hasReg(reg));
-        putRegUnchecked(reg);
-    }
-
-    void takeReg(RegisterID reg) {
-        JS_ASSERT(hasReg(reg));
-        takeRegUnchecked(reg);
-    }
-
-    void takeRegUnchecked(RegisterID reg) {
-        freeMask &= ~(1 << reg);
-    }
-
-    bool operator ==(const Registers &other) {
-        return freeMask == other.freeMask;
-    }
-
-    uint32 freeMask;
-};
-
-
-struct FPRegisters {
->>>>>>> 5178abf4
 
     typedef JSC::MacroAssembler::FPRegisterID FPRegisterID;
 
@@ -494,6 +404,10 @@
 
     void takeReg(AnyRegisterID reg) {
         JS_ASSERT(hasReg(reg));
+        takeRegUnchecked(reg);
+    }
+
+    void takeRegUnchecked(AnyRegisterID reg) {
         freeMask &= ~(1 << reg.reg_);
     }
 
