/* -*- Mode: C++; tab-width: 4; indent-tabs-mode: nil; c-basic-offset: 4 -*-
 * vim: set ts=4 sw=4 et tw=79 ft=cpp:
 *
 * This Source Code Form is subject to the terms of the Mozilla Public
 * License, v. 2.0. If a copy of the MPL was not distributed with this
 * file, You can obtain one at http://mozilla.org/MPL/2.0/. */

#ifndef Stack_h__
#define Stack_h__

#include "jsfun.h"
#include "ion/IonFrameIterator.h"
#include "jsautooplen.h"

struct JSContext;
struct JSCompartment;

namespace js {

class StackFrame;
class FrameRegs;
class StackSegment;
class StackSpace;
class ContextStack;

class InvokeArgsGuard;
class InvokeFrameGuard;
class FrameGuard;
class ExecuteFrameGuard;
class BailoutFrameGuard;
class DummyFrameGuard;
class GeneratorFrameGuard;

class CallIter;
class ScriptFrameIter;
class AllFramesIter;

class ArgumentsObject;
class ScopeObject;
class StaticBlockObject;

struct ScopeCoordinate;

#ifdef JS_METHODJIT
namespace mjit {
    class CallCompiler;
    class GetPropCompiler;
    struct CallSite;
    struct JITScript;
    jsbytecode *NativeToPC(JITScript *jit, void *ncode, CallSite **pinline);
    namespace ic { struct GetElementIC; }
}
typedef mjit::CallSite InlinedSite;
#else
struct InlinedSite {};
#endif
typedef size_t FrameRejoinState;

namespace ion {
    class IonBailoutIterator;
    class SnapshotIterator;
}

/*****************************************************************************/

/*
 * VM stack layout
 *
 * SpiderMonkey uses a per-runtime stack to store the activation records,
 * parameters, locals, and expression temporaries for the stack of actively
 * executing scripts, functions and generators.
 *
 * The stack is subdivided into contiguous segments of memory which
 * have a memory layout invariant that allows fixed offsets to be used for stack
 * access (by jit code) as well as fast call/return. This memory layout is
 * encapsulated by a set of types that describe different regions of memory.
 * This encapsulation has holes: to avoid calling into C++ from generated code,
 * JIT compilers generate code that simulates analogous operations in C++.
 *
 * A sample memory layout of a segment looks like:
 *
 *                          regs
 *       .------------------------------------------------.
 *       |                                                V
 *       |                                      fp .--FrameRegs--. sp
 *       |                                         V             V
 * |StackSegment| values |StackFrame| values |StackFrame| values |
 *                         |      ^            |
 *           ? <-----------'      `------------'
 *                 prev               prev
 *
 * A segment starts with a fixed-size header (js::StackSegment) which logically
 * describes the segment, links it to the rest of the stack, and points to the
 * end of the stack.
 *
 * Each script activation (global or function code) is given a fixed-size header
 * (js::StackFrame) which is associated with the values before and after it.
 * The frame contains bookkeeping information about the activation and links to
 * the previous frame.
 *
 * The value preceding a (function) StackFrame in memory are the arguments of
 * the call. The values after a StackFrame in memory are its locals followed by
 * its expression stack. There is no clean line between the arguments of a
 * frame and the expression stack of the previous frame since the top values of
 * the expression become the arguments of a call. There are also layout
 * invariants concerning the arguments and StackFrame; see "Arguments" comment
 * in StackFrame for more details.
 *
 * The top of a segment's current frame's expression stack is pointed to by the
 * segment's "current regs", which contains the stack pointer 'sp'. In the
 * interpreter, sp is adjusted as individual values are pushed and popped from
 * the stack and the FrameRegs struct (pointed by the StackSegment) is a local
 * var of js::Interpret. JIT code simulates this by lazily updating FrameRegs
 * when calling from JIT code into the VM. Ideally, we'd like to remove all
 * dependence on FrameRegs outside the interpreter.
 *
 * A call to a native (C++) function does not push a frame. Instead, an array
 * of values is passed to the native. The layout of this array is abstracted by
 * JS::CallArgs. With respect to the StackSegment layout above, the args to a
 * native call are inserted anywhere there can be values. A sample memory layout
 * looks like:
 *
 *                          regs
 *       .------------------------------------------.
 *       |                                          V
 *       |                                fp .--FrameRegs--. sp
 *       |                                   V             V
 * |StackSegment| native call | values |StackFrame| values | native call |
 *       |       vp <--argc--> end                        vp <--argc--> end
 *       |           CallArgs <------------------------------ CallArgs
 *       |                                 prev                  ^
 *       `-------------------------------------------------------'
 *                                    calls
 *
 * Here there are two native calls on the stack. The start of each native arg
 * range is recorded by a CallArgs element which is prev-linked like stack
 * frames. Note that, in full generality, native and scripted calls can
 * interleave arbitrarily. Thus, the end of a segment is the maximum of its
 * current frame and its current native call. Similarly, the top of the entire
 * thread stack is the end of its current segment.
 *
 * Note that, between any two StackFrames there may be any number
 * of native calls, so the meaning of 'prev' is not 'directly called by'.
 *
 * An additional feature (perhaps not for much longer: bug 650361) is that
 * multiple independent "contexts" can interleave (LIFO) on a single contiguous
 * stack. "Independent" here means that each context has its own callstack.
 * Note, though, that eval-in-frame allows one context's callstack to join
 * another context's callstack. Thus, in general, the structure of calls in a
 * StackSpace is a forest.
 *
 * More concretely, an embedding may enter the JS engine on cx1 and then, from
 * a native called by the JS engine, reenter the VM on cx2. Changing from cx1
 * to cx2 causes a new segment to be started for cx2's stack on top of cx1's
 * current segment. These two segments are linked from the perspective of
 * StackSpace, since they are adjacent on the thread's stack, but not from the
 * perspective of cx1 and cx2. Thus, each segment has two links: prevInMemory
 * and prevInContext. Each independent stack is encapsulated and managed by
 * the js::ContextStack object stored in JSContext. ContextStack is the primary
 * interface to the rest of the engine for pushing and popping the stack.
 */

/*****************************************************************************/

/*
 * For calls to natives, the InvokeArgsGuard object provides a record of the
 * call for the debugger's callstack. For this to work, the InvokeArgsGuard
 * record needs to know when the call is actually active (because the
 * InvokeArgsGuard can be pushed long before and popped long after the actual
 * call, during which time many stack-observing things can happen).
 */
class CallArgsList : public JS::CallArgs
{
    friend class StackSegment;
    CallArgsList *prev_;
    bool active_;
  public:
    friend CallArgsList CallArgsListFromVp(unsigned, Value *, CallArgsList *);
    friend CallArgsList CallArgsListFromArgv(unsigned, Value *, CallArgsList *);
    CallArgsList *prev() const { return prev_; }
    bool active() const { return active_; }
    void setActive() { active_ = true; }
    void setInactive() { active_ = false; }
};

JS_ALWAYS_INLINE CallArgsList
CallArgsListFromArgv(unsigned argc, Value *argv, CallArgsList *prev)
{
    CallArgsList args;
#ifdef DEBUG
    args.usedRval_ = false;
#endif
    args.argv_ = argv;
    args.argc_ = argc;
    args.prev_ = prev;
    args.active_ = false;
    return args;
}

JS_ALWAYS_INLINE CallArgsList
CallArgsListFromVp(unsigned argc, Value *vp, CallArgsList *prev)
{
    return CallArgsListFromArgv(argc, vp + 2, prev);
}

/*****************************************************************************/

enum MaybeCheckAliasing { CHECK_ALIASING = true, DONT_CHECK_ALIASING = false };

/*****************************************************************************/

/* Flags specified for a frame as it is constructed. */
enum InitialFrameFlags {
    INITIAL_NONE           =          0,
    INITIAL_CONSTRUCT      =       0x40, /* == StackFrame::CONSTRUCTING, asserted below */
    INITIAL_LOWERED        =   0x100000  /* == StackFrame::LOWERED_CALL_APPLY, asserted below */
};

enum ExecuteType {
    EXECUTE_GLOBAL         =        0x1, /* == StackFrame::GLOBAL */
    EXECUTE_DIRECT_EVAL    =        0x8, /* == StackFrame::EVAL */
    EXECUTE_INDIRECT_EVAL  =        0x9, /* == StackFrame::GLOBAL | EVAL */
    EXECUTE_DEBUG          =       0x18  /* == StackFrame::EVAL | DEBUGGER */
};

/*****************************************************************************/

class StackFrame
{
  public:
    enum Flags {
        /* Primary frame type */
        GLOBAL             =        0x1,  /* frame pushed for a global script */
        FUNCTION           =        0x2,  /* frame pushed for a scripted call */
        DUMMY              =        0x4,  /* frame pushed for bookkeeping */

        /* Frame subtypes */
        EVAL               =        0x8,  /* frame pushed for eval() or debugger eval */
        DEBUGGER           =       0x10,  /* frame pushed for debugger eval */
        GENERATOR          =       0x20,  /* frame is associated with a generator */
        CONSTRUCTING       =       0x40,  /* frame is for a constructor invocation */

        /* Temporary frame states */
        YIELDING           =       0x80,  /* Interpret dispatched JSOP_YIELD */
        FINISHED_IN_INTERP =      0x100,  /* set if frame finished in Interpret() */

        /* Function arguments */
        OVERFLOW_ARGS      =      0x200,  /* numActualArgs > numFormalArgs */
        UNDERFLOW_ARGS     =      0x400,  /* numActualArgs < numFormalArgs */

        /* Function prologue state */
        HAS_CALL_OBJ       =      0x800,  /* CallObject created for heavyweight fun */
        HAS_ARGS_OBJ       =     0x1000,  /* ArgumentsObject created for needsArgsObj script */

        /* Lazy frame initialization */
        HAS_HOOK_DATA      =     0x2000,  /* frame has hookData_ set */
        HAS_ANNOTATION     =     0x4000,  /* frame has annotation_ set */
        HAS_RVAL           =     0x8000,  /* frame has rval_ set */
        HAS_SCOPECHAIN     =    0x10000,  /* frame has scopeChain_ set */
        HAS_PREVPC         =    0x20000,  /* frame has prevpc_ and prevInline_ set */
        HAS_BLOCKCHAIN     =    0x40000,  /* frame has blockChain_ set */

        /* Method JIT state */
        DOWN_FRAMES_EXPANDED =  0x80000,  /* inlining in down frames has been expanded */
        LOWERED_CALL_APPLY   = 0x100000,  /* Pushed by a lowered call/apply */

        /* Debugger state */
<<<<<<< HEAD
        PREV_UP_TO_DATE    =   0x400000,   /* see DebugScopes::updateLiveScopes */

        /* Used in tracking calls and profiling (see vm/SPSProfiler.cpp) */
        HAS_PUSHED_SPS_FRAME = 0x800000,   /* SPS was notified of enty */

        /* Ion frame state */
        RUNNING_IN_ION       = 0x1000000    /* frame is running in Ion */
=======
        PREV_UP_TO_DATE    =   0x200000,  /* see DebugScopes::updateLiveScopes */

        /* Used in tracking calls and profiling (see vm/SPSProfiler.cpp) */
        HAS_PUSHED_SPS_FRAME = 0x400000  /* SPS was notified of enty */
>>>>>>> 24e1fa33
    };

  private:
    mutable uint32_t    flags_;         /* bits described by Flags */
    union {                             /* describes what code is executing in a */
        JSScript        *script;        /*   global frame */
        JSFunction      *fun;           /*   function frame, pre GetScopeChain */
    } exec;
    union {                             /* describes the arguments of a function */
        unsigned        nactual;        /*   for non-eval frames */
        JSScript        *evalScript;    /*   the script of an eval-in-function */
    } u;
    mutable JSObject    *scopeChain_;   /* if HAS_SCOPECHAIN, current scope chain */
    StackFrame          *prev_;         /* if HAS_PREVPC, previous cx->regs->fp */
    void                *ncode_;        /* for a jit frame, return address for method JIT */
    Value               rval_;          /* if HAS_RVAL, return value of the frame */
    StaticBlockObject   *blockChain_;   /* if HAS_BLOCKCHAIN, innermost let block */
    ArgumentsObject     *argsObj_;      /* if HAS_ARGS_OBJ, the call's arguments object */
    jsbytecode          *prevpc_;       /* if HAS_PREVPC, pc of previous frame*/
    InlinedSite         *prevInline_;   /* for a jit frame, inlined site in previous frame */
    void                *hookData_;     /* if HAS_HOOK_DATA, closure returned by call hook */
    void                *annotation_;   /* if HAS_ANNOTATION, perhaps remove with bug 546848 */
    FrameRejoinState    rejoin_;        /* for a jit frame rejoining the interpreter
                                         * from JIT code, state at rejoin. */

    static void staticAsserts() {
        JS_STATIC_ASSERT(offsetof(StackFrame, rval_) % sizeof(Value) == 0);
        JS_STATIC_ASSERT(sizeof(StackFrame) % sizeof(Value) == 0);
    }

    inline void initPrev(JSContext *cx);
    jsbytecode *prevpcSlow(InlinedSite **pinlined);
    void writeBarrierPost();

    /*
     * These utilities provide raw access to the values associated with a
     * StackFrame (see "VM stack layout" comment). The utilities are private
     * since they are not able to assert that only unaliased vars/formals are
     * accessed. Normal code should prefer the StackFrame::unaliased* members
     * (or FrameRegs::stackDepth for the usual "depth is at least" assertions).
     */
  public:
    Value *slots() const { return (Value *)(this + 1); }
    Value *base() const { return slots() + script()->nfixed; }
    Value *formals() const { return (Value *)this - fun()->nargs; }
    Value *actuals() const { return formals() - (flags_ & OVERFLOW_ARGS ? 2 + u.nactual : 0); }

  private:
    friend class FrameRegs;
    friend class ContextStack;
    friend class StackSpace;
    friend class StackIter;
    friend class CallObject;
    friend class ClonedBlockObject;
    friend class ArgumentsObject;
#ifdef JS_METHODJIT
    friend class mjit::CallCompiler;
    friend class mjit::GetPropCompiler;
    friend struct mjit::ic::GetElementIC;
#endif

    /*
     * Frame initialization, called by ContextStack operations after acquiring
     * the raw memory for the frame:
     */

    /* Used for Invoke, Interpret, trace-jit LeaveTree, and method-jit stubs. */
    void initCallFrame(JSContext *cx, JSFunction &callee,
                       JSScript *script, uint32_t nactual, StackFrame::Flags flags);

    /* Used for getFixupFrame (for FixupArity). */
    void initFixupFrame(StackFrame *prev, StackFrame::Flags flags, void *ncode, unsigned nactual);

    /* Used for eval. */
    void initExecuteFrame(JSScript *script, StackFrame *prev, FrameRegs *regs,
                          const Value &thisv, JSObject &scopeChain, ExecuteType type);

    /* Perhaps one fine day we will remove dummy frames. */
    void initDummyFrame(JSContext *cx, JSObject &chain);

  public:
    /*
     * Frame prologue/epilogue
     *
     * Every stack frame must have 'prologue' called before executing the
     * first op and 'epilogue' called after executing the last op and before
     * popping the frame (whether the exit is exceptional or not).
     *
     * For inline JS calls/returns, it is easy to call the prologue/epilogue
     * exactly once. When calling JS from C++, Invoke/Execute push the stack
     * frame but do *not* call the prologue/epilogue. That means Interpret
     * must call the prologue/epilogue for the entry frame. This scheme
     * simplifies jit compilation.
     *
     * An important corner case is what happens when an error occurs (OOM,
     * over-recursed) after pushing the stack frame but before 'prologue' is
     * called or completes fully. To simplify usage, 'epilogue' does not assume
     * 'prologue' has completed and handles all the intermediate state details.
     *
     * The 'newType' option indicates whether the constructed 'this' value (if
     * there is one) should be given a new singleton type.
     */

    bool prologue(JSContext *cx, bool newType);
    void epilogue(JSContext *cx);

    /* Subsets of 'prologue' called from jit code. */
    inline bool jitHeavyweightFunctionPrologue(JSContext *cx);
    bool jitStrictEvalPrologue(JSContext *cx);

    /* Called from IonMonkey to transition from bailouts. */
    void initFromBailout(JSContext *cx, ion::SnapshotIterator &iter);
    bool initCallObject(JSContext *cx);

    /* Initialize local variables of newly-pushed frame. */
    void initVarsToUndefined();

    /*
     * Stack frame type
     *
     * A stack frame may have one of three types, which determines which
     * members of the frame may be accessed and other invariants:
     *
     *  global frame:   execution of global code or an eval in global code
     *  function frame: execution of function code or an eval in a function
     *  dummy frame:    bookkeeping frame (to be removed in bug 625199)
     */

    bool isFunctionFrame() const {
        return !!(flags_ & FUNCTION);
    }

    bool isGlobalFrame() const {
        return !!(flags_ & GLOBAL);
    }

    bool isDummyFrame() const {
        return !!(flags_ & DUMMY);
    }

    bool isScriptFrame() const {
        bool retval = !!(flags_ & (FUNCTION | GLOBAL));
        JS_ASSERT(retval == !isDummyFrame());
        return retval;
    }

    /*
     * Eval frames
     *
     * As noted above, global and function frames may optionally be 'eval
     * frames'. Eval code shares its parent's arguments which means that the
     * arg-access members of StackFrame may not be used for eval frames.
     * Search for 'hasArgs' below for more details.
     *
     * A further sub-classification of eval frames is whether the frame was
     * pushed for an ES5 strict-mode eval().
     */

    bool isEvalFrame() const {
        JS_ASSERT_IF(flags_ & EVAL, isScriptFrame());
        return flags_ & EVAL;
    }

    bool isEvalInFunction() const {
        return (flags_ & (EVAL | FUNCTION)) == (EVAL | FUNCTION);
    }

    bool isNonEvalFunctionFrame() const {
        return (flags_ & (FUNCTION | EVAL)) == FUNCTION;
    }

    inline bool isStrictEvalFrame() const {
        return isEvalFrame() && script()->strictModeCode;
    }

    bool isNonStrictEvalFrame() const {
        return isEvalFrame() && !script()->strictModeCode;
    }

    bool isDirectEvalFrame() const {
        return isEvalFrame() && script()->staticLevel > 0;
    }

    bool isNonStrictDirectEvalFrame() const {
        return isNonStrictEvalFrame() && isDirectEvalFrame();
    }

    /*
     * Previous frame
     *
     * A frame's 'prev' frame is either null or the previous frame pointed to
     * by cx->regs->fp when this frame was pushed. Often, given two prev-linked
     * frames, the next-frame is a function or eval that was called by the
     * prev-frame, but not always: the prev-frame may have called a native that
     * reentered the VM through JS_CallFunctionValue on the same context
     * (without calling JS_SaveFrameChain) which pushed the next-frame. Thus,
     * 'prev' has little semantic meaning and basically just tells the VM what
     * to set cx->regs->fp to when this frame is popped.
     */

    StackFrame *prev() const {
        return prev_;
    }

    inline void resetGeneratorPrev(JSContext *cx);

    /*
     * (Unaliased) locals and arguments
     *
     * Only non-eval function frames have arguments. The arguments pushed by
     * the caller are the 'actual' arguments. The declared arguments of the
     * callee are the 'formal' arguments. When the caller passes less or equal
     * actual arguments, the actual and formal arguments are the same array
     * (but with different extents). When the caller passes too many arguments,
     * the formal subset of the actual arguments is copied onto the top of the
     * stack. This allows the engine to maintain a jit-time constant offset of
     * arguments from the frame pointer. Since the formal subset of the actual
     * arguments is potentially on the stack twice, it is important for all
     * reads/writes to refer to the same canonical memory location. This is
     * abstracted by the unaliased{Formal,Actual} methods.
     *
     * When a local/formal variable is "aliased" (accessed by nested closures,
     * dynamic scope operations, or 'arguments), the canonical location for
     * that value is the slot of an activation object (scope or arguments).
     * Currently, all variables are given slots in *both* the stack frame and
     * heap objects, even though, as just described, only one should ever be
     * accessed. Thus, it is up to the code performing an access to access the
     * correct value. These functions assert that accesses to stack values are
     * unaliased. For more about canonical values locations.
     */

    inline Value &unaliasedVar(unsigned i, MaybeCheckAliasing = CHECK_ALIASING);
    inline Value &unaliasedLocal(unsigned i, MaybeCheckAliasing = CHECK_ALIASING);

    bool hasArgs() const { return isNonEvalFunctionFrame(); }
    inline Value &unaliasedFormal(unsigned i, MaybeCheckAliasing = CHECK_ALIASING);
    inline Value &unaliasedActual(unsigned i, MaybeCheckAliasing = CHECK_ALIASING);
    template <class Op> inline void forEachUnaliasedActual(Op op);

    inline unsigned numFormalArgs() const;
    inline unsigned numActualArgs() const;

    inline Value &canonicalActualArg(unsigned i) const;
    template <class Op>
    inline bool forEachCanonicalActualArg(Op op, unsigned start = 0, unsigned count = unsigned(-1));
    template <class Op> inline bool forEachFormalArg(Op op);



    /*
     * Arguments object
     *
     * If a non-eval function has script->needsArgsObj, an arguments object is
     * created in the prologue and stored in the local variable for the
     * 'arguments' binding (script->argumentsLocal). Since this local is
     * mutable, the arguments object can be overwritten and we can "lose" the
     * arguments object. Thus, StackFrame keeps an explicit argsObj_ field so
     * that the original arguments object is always available.
     */

    ArgumentsObject &argsObj() const;
    void initArgsObj(ArgumentsObject &argsobj);

    inline JSObject *createRestParameter(JSContext *cx);

    /*
     * Scope chain
     *
     * In theory, the scope chain would contain an object for every lexical
     * scope. However, only objects that are required for dynamic lookup are
     * actually created.
     *
     * Given that a (non-dummy) StackFrame corresponds roughly to a ES5
     * Execution Context (ES5 10.3), StackFrame::varObj corresponds to the
     * VariableEnvironment component of a Exection Context. Intuitively, the
     * variables object is where new bindings (variables and functions) are
     * stored. One might expect that this is either the Call object or
     * scopeChain.globalObj for function or global code, respectively, however
     * the JSAPI allows calls of Execute to specify a variables object on the
     * scope chain other than the call/global object. This allows embeddings to
     * run multiple scripts under the same global, each time using a new
     * variables object to collect and discard the script's global variables.
     */

    inline HandleObject scopeChain() const;

    inline ScopeObject &aliasedVarScope(ScopeCoordinate sc) const;
    inline GlobalObject &global() const;
    inline CallObject &callObj() const;
    inline JSObject &varObj();

    inline void pushOnScopeChain(ScopeObject &scope);
    inline void popOffScopeChain();

    /*
     * Block chain
     *
     * Entering/leaving a let (or exception) block may do 1 or 2 things: First,
     * a static block object (created at compiled time and stored in the
     * script) is pushed on StackFrame::blockChain. Second, if the static block
     * may be cloned to hold the dynamic values if this is needed for dynamic
     * scope access. A clone is created for a static block iff
     * StaticBlockObject::needsClone.
     */

    bool hasBlockChain() const {
        return (flags_ & HAS_BLOCKCHAIN) && blockChain_;
    }

    StaticBlockObject *maybeBlockChain() {
        return (flags_ & HAS_BLOCKCHAIN) ? blockChain_ : NULL;
    }

    StaticBlockObject &blockChain() const {
        JS_ASSERT(hasBlockChain());
        return *blockChain_;
    }

    bool pushBlock(JSContext *cx, StaticBlockObject &block);
    void popBlock(JSContext *cx);

    /*
     * With 
     *
     * Entering/leaving a with (or E4X filter) block pushes/pops an object 
     * on the scope chain. Pushing uses pushOnScopeChain, popping should use
     * popWith.
     */

    void popWith(JSContext *cx);

    /*
     * Script
     *
     * All function and global frames have an associated JSScript which holds
     * the bytecode being executed for the frame. This script/bytecode does
     * not reflect any inlining that has been performed by the method JIT.
     * If other frames were inlined into this one, the script/pc reflect the
     * point of the outermost call. Inlined frame invariants:
     *
     * - Inlined frames have the same scope chain as the outer frame.
     * - Inlined frames have the same strictness as the outer frame.
     * - Inlined frames can only make calls to other JIT frames associated with
     *   the same VMFrame. Other calls force expansion of the inlined frames.
     */

    JSScript *script() const {
        JS_ASSERT(isScriptFrame());
        return isFunctionFrame()
               ? isEvalFrame() ? u.evalScript : fun()->script()
               : exec.script;
    }

    JSScript *maybeScript() const {
        return isScriptFrame() ? script() : NULL;
    }

    /*
     * Get the frame's current bytecode, assuming 'this' is in 'stack'. Beware,
     * as the name implies, pcQuadratic can lead to quadratic behavior in loops
     * such as:
     *
     *   for ( ...; fp; fp = fp->prev())
     *     ... fp->pcQuadratic(cx->stack);
     *
     * This can be avoided in three ways:
     *  - use ScriptFrameIter, it has O(1) iteration
     *  - if you know the next frame (i.e., next s.t. next->prev == fp
     *  - pcQuadratic will only iterate maxDepth frames (before giving up and
     *    returning fp->script->code), making it O(1), but incorrect.
     */

    jsbytecode *pcQuadratic(const ContextStack &stack, size_t maxDepth = SIZE_MAX);

    /* Return the previous frame's pc. Unlike pcQuadratic, this is O(1). */
    jsbytecode *prevpc(InlinedSite **pinlined = NULL) {
        if (flags_ & HAS_PREVPC) {
            if (pinlined)
                *pinlined = prevInline_;
            return prevpc_;
        }
        return prevpcSlow(pinlined);
    }

    InlinedSite *prevInline() {
        JS_ASSERT(flags_ & HAS_PREVPC);
        return prevInline_;
    }

    /*
     * Function
     *
     * All function frames have an associated interpreted JSFunction. The
     * function returned by fun() and maybeFun() is not necessarily the
     * original canonical function which the frame's script was compiled
     * against. To get this function, use maybeScriptFunction().
     */

    JSFunction* fun() const {
        JS_ASSERT(isFunctionFrame());
        return exec.fun;
    }

    JSFunction* maybeFun() const {
        return isFunctionFrame() ? fun() : NULL;
    }

    JSFunction* maybeScriptFunction() const {
        if (!isFunctionFrame())
            return NULL;
        const StackFrame *fp = this;
        while (fp->isEvalFrame())
            fp = fp->prev();
        return fp->script()->function();
    }

    /*
     * This value
     *
     * Every frame has a this value although, until 'this' is computed, the
     * value may not be the semantically-correct 'this' value.
     *
     * The 'this' value is stored before the formal arguments for function
     * frames and directly before the frame for global frames. The *Args
     * members assert !isEvalFrame(), so we implement specialized inline
     * methods for accessing 'this'. When the caller has static knowledge that
     * a frame is a function, 'functionThis' allows more efficient access.
     */

    Value &functionThis() const {
        JS_ASSERT(isFunctionFrame());
        if (isEvalFrame())
            return ((Value *)this)[-1];
        return formals()[-1];
    }

    JSObject &constructorThis() const {
        JS_ASSERT(hasArgs());
        return formals()[-1].toObject();
    }

    Value &thisValue() const {
        if (flags_ & (EVAL | GLOBAL))
            return ((Value *)this)[-1];
        return formals()[-1];
    }

    /*
     * Callee
     *
     * Only function frames have a callee. An eval frame in a function has the
     * same callee as its containing function frame. maybeCalleev can be used
     * to return a value that is either the callee object (for function frames) or
     * null (for global frames).
     */

    JSFunction &callee() const {
        JS_ASSERT(isFunctionFrame());
        return *calleev().toObject().toFunction();
    }

    const Value &calleev() const {
        JS_ASSERT(isFunctionFrame());
        return mutableCalleev();
    }

    const Value &maybeCalleev() const {
        JS_ASSERT(isScriptFrame());
        Value &calleev = flags_ & (EVAL | GLOBAL)
                         ? ((Value *)this)[-2]
                         : formals()[-2];
        JS_ASSERT(calleev.isObjectOrNull());
        return calleev;
    }

    Value &mutableCalleev() const {
        JS_ASSERT(isFunctionFrame());
        if (isEvalFrame())
            return ((Value *)this)[-2];
        return formals()[-2];
    }

    CallReceiver callReceiver() const {
        return CallReceiverFromArgv(formals());
    }

    /*
     * Frame compartment
     *
     * A stack frame's compartment is the frame's containing context's
     * compartment when the frame was pushed.
     */

    inline JSCompartment *compartment() const;

    /* Annotation (will be removed after bug 546848) */

    void* annotation() const {
        return (flags_ & HAS_ANNOTATION) ? annotation_ : NULL;
    }

    void setAnnotation(void *annot) {
        flags_ |= HAS_ANNOTATION;
        annotation_ = annot;
    }

    /* JIT rejoin state */

    FrameRejoinState rejoin() const {
        return rejoin_;
    }

    void setRejoin(FrameRejoinState state) {
        rejoin_ = state;
    }

    /* Down frame expansion state */

    void setDownFramesExpanded() {
        flags_ |= DOWN_FRAMES_EXPANDED;
    }

    bool downFramesExpanded() {
        return !!(flags_ & DOWN_FRAMES_EXPANDED);
    }

    /* Debugger hook data */

    bool hasHookData() const {
        return !!(flags_ & HAS_HOOK_DATA);
    }

    void* hookData() const {
        JS_ASSERT(hasHookData());
        return hookData_;
    }

    void* maybeHookData() const {
        return hasHookData() ? hookData_ : NULL;
    }

    void setHookData(void *v) {
        hookData_ = v;
        flags_ |= HAS_HOOK_DATA;
    }

    bool hasPushedSPSFrame() {
        return !!(flags_ & HAS_PUSHED_SPS_FRAME);
    }

    void setPushedSPSFrame() {
        flags_ |= HAS_PUSHED_SPS_FRAME;
    }

    /* Return value */

    bool hasReturnValue() const {
        return !!(flags_ & HAS_RVAL);
    }

    Value &returnValue() {
        if (!(flags_ & HAS_RVAL))
            rval_.setUndefined();
        return rval_;
    }

    void markReturnValue() {
        flags_ |= HAS_RVAL;
    }

    void setReturnValue(const Value &v) {
        rval_ = v;
        markReturnValue();
    }

    void clearReturnValue() {
        rval_.setUndefined();
        markReturnValue();
    }

    /* Native-code return address */

    void *nativeReturnAddress() const {
        return ncode_;
    }

    void setNativeReturnAddress(void *addr) {
        ncode_ = addr;
    }

    void **addressOfNativeReturnAddress() {
        return &ncode_;
    }

    /*
     * A "generator" frame is a function frame associated with a generator.
     * Since generators are not executed LIFO, the VM copies a single abstract
     * generator frame back and forth between the LIFO VM stack (when the
     * generator is active) and a snapshot stored in JSGenerator (when the
     * generator is inactive). A generator frame is comprised of a StackFrame
     * structure and the values that make up the arguments, locals, and
     * expression stack. The layout in the JSGenerator snapshot matches the
     * layout on the stack (see the "VM stack layout" comment above).
     */

    bool isGeneratorFrame() const {
        bool ret = flags_ & GENERATOR;
        JS_ASSERT_IF(ret, isNonEvalFunctionFrame());
        return ret;
    }

    void initGeneratorFrame() const {
        JS_ASSERT(!isGeneratorFrame());
        JS_ASSERT(isNonEvalFunctionFrame());
        flags_ |= GENERATOR;
    }

    Value *generatorArgsSnapshotBegin() const {
        JS_ASSERT(isGeneratorFrame());
        return actuals() - 2;
    }

    Value *generatorArgsSnapshotEnd() const {
        JS_ASSERT(isGeneratorFrame());
        return (Value *)this;
    }

    Value *generatorSlotsSnapshotBegin() const {
        JS_ASSERT(isGeneratorFrame());
        return (Value *)(this + 1);
    }

    enum TriggerPostBarriers {
        DoPostBarrier = true,
        NoPostBarrier = false
    };
    template <TriggerPostBarriers doPostBarrier>
    void copyFrameAndValues(JSContext *cx, Value *vp, StackFrame *otherfp,
                            const Value *othervp, Value *othersp);

    JSGenerator *maybeSuspendedGenerator(JSRuntime *rt);

    /*
     * js::Execute pushes both global and function frames (since eval() in a
     * function pushes a frame with isFunctionFrame() && isEvalFrame()). Most
     * code should not care where a frame was pushed, but if it is necessary to
     * pick out frames pushed by js::Execute, this is the right query:
     */

    bool isFramePushedByExecute() const {
        return !!(flags_ & (GLOBAL | EVAL));
    }

    /*
     * Other flags
     */

    InitialFrameFlags initialFlags() const {
        JS_STATIC_ASSERT((int)INITIAL_NONE == 0);
        JS_STATIC_ASSERT((int)INITIAL_CONSTRUCT == (int)CONSTRUCTING);
        JS_STATIC_ASSERT((int)INITIAL_LOWERED == (int)LOWERED_CALL_APPLY);
        uint32_t mask = CONSTRUCTING | LOWERED_CALL_APPLY;
        JS_ASSERT((flags_ & mask) != mask);
        return InitialFrameFlags(flags_ & mask);
    }

    void setConstructing() {
        flags_ |= CONSTRUCTING;
    }

    bool isConstructing() const {
        return !!(flags_ & CONSTRUCTING);
    }

    /*
     * These two queries should not be used in general: the presence/absence of
     * the call/args object is determined by the static(ish) properties of the
     * JSFunction/JSScript. These queries should only be performed when probing
     * a stack frame that may be in the middle of the prologue (during which
     * time the call/args object are created).
     */

    bool hasCallObj() const {
        JS_ASSERT(isStrictEvalFrame() || fun()->isHeavyweight());
        return flags_ & HAS_CALL_OBJ;
    }

    bool hasArgsObj() const {
        JS_ASSERT(script()->needsArgsObj());
        return flags_ & HAS_ARGS_OBJ;
    }

    /*
     * The method JIT call/apply optimization can erase Function.{call,apply}
     * invocations from the stack and push the callee frame directly. The base
     * of these frames will be offset by one value, however, which the
     * interpreter needs to account for if it ends up popping the frame.
     */
    bool loweredCallOrApply() const {
        return !!(flags_ & LOWERED_CALL_APPLY);
    }

    bool isDebuggerFrame() const {
        return !!(flags_ & DEBUGGER);
    }

    bool prevUpToDate() const {
        return !!(flags_ & PREV_UP_TO_DATE);
    }

    void setPrevUpToDate() {
        flags_ |= PREV_UP_TO_DATE;
    }

    bool hasOverflowArgs() const {
        return !!(flags_ & OVERFLOW_ARGS);
    }

    bool isYielding() {
        return !!(flags_ & YIELDING);
    }

    void setYielding() {
        flags_ |= YIELDING;
    }

    void clearYielding() {
        flags_ &= ~YIELDING;
    }

    void setFinishedInInterpreter() {
        flags_ |= FINISHED_IN_INTERP;
    }

    bool finishedInInterpreter() const {
        return !!(flags_ & FINISHED_IN_INTERP);
    }

  public:
    /* Public, but only for JIT use: */

    inline void resetInlinePrev(StackFrame *prevfp, jsbytecode *prevpc);
    inline void initInlineFrame(JSFunction *fun, StackFrame *prevfp, jsbytecode *prevpc);

    static size_t offsetOfFlags() {
        return offsetof(StackFrame, flags_);
    }

    static size_t offsetOfExec() {
        return offsetof(StackFrame, exec);
    }

    static size_t offsetOfNumActual() {
        return offsetof(StackFrame, u.nactual);
    }

    static size_t offsetOfScopeChain() {
        return offsetof(StackFrame, scopeChain_);
    }

    static size_t offsetOfPrev() {
        return offsetof(StackFrame, prev_);
    }

    static size_t offsetOfReturnValue() {
        return offsetof(StackFrame, rval_);
    }

    static ptrdiff_t offsetOfNcode() {
        return offsetof(StackFrame, ncode_);
    }

    static ptrdiff_t offsetOfArgsObj() {
        return offsetof(StackFrame, argsObj_);
    }

    static ptrdiff_t offsetOfCallee(JSFunction *fun) {
        JS_ASSERT(fun != NULL);
        return -(fun->nargs + 2) * sizeof(Value);
    }

    static ptrdiff_t offsetOfThis(JSFunction *fun) {
        return fun == NULL
               ? -1 * ptrdiff_t(sizeof(Value))
               : -(fun->nargs + 1) * ptrdiff_t(sizeof(Value));
    }

    static ptrdiff_t offsetOfFormalArg(JSFunction *fun, unsigned i) {
        JS_ASSERT(i < fun->nargs);
        return (-(int)fun->nargs + i) * sizeof(Value);
    }

    static size_t offsetOfFixed(unsigned i) {
        return sizeof(StackFrame) + i * sizeof(Value);
    }

#ifdef JS_METHODJIT
    inline mjit::JITScript *jit();
#endif

    void methodjitStaticAsserts();

  public:
    void mark(JSTracer *trc);

    bool runningInIon() const {
        return !!(flags_ & RUNNING_IN_ION);
    }
    void setRunningInIon() {
        flags_ |= RUNNING_IN_ION;
    }
    void clearRunningInIon() {
        flags_ &= ~RUNNING_IN_ION;
    }
};

static const size_t VALUES_PER_STACK_FRAME = sizeof(StackFrame) / sizeof(Value);

static inline StackFrame::Flags
ToFrameFlags(InitialFrameFlags initial)
{
    return StackFrame::Flags(initial);
}

static inline InitialFrameFlags
InitialFrameFlagsFromConstructing(bool b)
{
    return b ? INITIAL_CONSTRUCT : INITIAL_NONE;
}

static inline bool
InitialFrameFlagsAreConstructing(InitialFrameFlags initial)
{
    return !!(initial & INITIAL_CONSTRUCT);
}

static inline bool
InitialFrameFlagsAreLowered(InitialFrameFlags initial)
{
    return !!(initial & INITIAL_LOWERED);
}

inline StackFrame *          Valueify(JSStackFrame *fp) { return (StackFrame *)fp; }
static inline JSStackFrame * Jsvalify(StackFrame *fp)   { return (JSStackFrame *)fp; }

/*****************************************************************************/

class FrameRegs
{
  public:
    Value *sp;
    jsbytecode *pc;
  private:
    InlinedSite *inlined_;
    StackFrame *fp_;
  public:
    StackFrame *fp() const { return fp_; }
    InlinedSite *inlined() const { return inlined_; }

    /* For jit use (need constant): */
    static const size_t offsetOfFp = 3 * sizeof(void *);
    static const size_t offsetOfInlined = 2 * sizeof(void *);
    static void staticAssert() {
        JS_STATIC_ASSERT(offsetOfFp == offsetof(FrameRegs, fp_));
        JS_STATIC_ASSERT(offsetOfInlined == offsetof(FrameRegs, inlined_));
    }
    void clearInlined() { inlined_ = NULL; }

    unsigned stackDepth() const {
        JS_ASSERT(sp >= fp_->base());
        return sp - fp_->base();
    }

    Value *spForStackDepth(unsigned depth) const {
        JS_ASSERT(fp_->script()->nfixed + depth <= fp_->script()->nslots);
        return fp_->base() + depth;
    }

    /* For generator: */
    void rebaseFromTo(const FrameRegs &from, StackFrame &to) {
        fp_ = &to;
        sp = to.slots() + (from.sp - from.fp_->slots());
        pc = from.pc;
        inlined_ = from.inlined_;
        JS_ASSERT(fp_);
    }

    /* For ContextStack: */
    void popFrame(Value *newsp) {
        pc = fp_->prevpc(&inlined_);
        sp = newsp;
        fp_ = fp_->prev();
        JS_ASSERT(fp_);
    }

    /* For FixupArity: */
    void popPartialFrame(Value *newsp) {
        sp = newsp;
        fp_ = fp_->prev();
        JS_ASSERT(fp_);
    }

    /* For InternalInterpret: */
    void restorePartialFrame(Value *newfp) {
        fp_ = (StackFrame *) newfp;
    }

    /* For EnterMethodJIT: */
    void refreshFramePointer(StackFrame *fp) {
        fp_ = fp;
    }

    /* For stubs::CompileFunction, ContextStack: */
    void prepareToRun(StackFrame &fp, JSScript *script) {
        pc = script->code;
        sp = fp.slots() + script->nfixed;
        fp_ = &fp;
        inlined_ = NULL;
    }

    void setToEndOfScript() {
        JSScript *script = fp()->script();
        sp = fp()->base();
        pc = script->code + script->length - JSOP_STOP_LENGTH;
        JS_ASSERT(*pc == JSOP_STOP);
    }

    /* For pushDummyFrame: */
    void initDummyFrame(StackFrame &fp) {
        pc = NULL;
        sp = fp.slots();
        fp_ = &fp;
        inlined_ = NULL;
    }

    /* For expandInlineFrames: */
    void expandInline(StackFrame *innerfp, jsbytecode *innerpc) {
        pc = innerpc;
        fp_ = innerfp;
        inlined_ = NULL;
    }

#ifdef JS_METHODJIT
    /* For LimitCheck: */
    void updateForNcode(mjit::JITScript *jit, void *ncode) {
        pc = mjit::NativeToPC(jit, ncode, &inlined_);
    }
#endif
};

/*****************************************************************************/

class StackSegment
{
    /* Previous segment within same context stack. */
    StackSegment *const prevInContext_;

    /* Previous segment sequentially in memory. */
    StackSegment *const prevInMemory_;

    /* Execution registers for most recent script in this segment (or null). */
    FrameRegs *regs_;

    /* Call args for most recent native call in this segment (or null). */
    CallArgsList *calls_;

  public:
    StackSegment(StackSegment *prevInContext,
                 StackSegment *prevInMemory,
                 FrameRegs *regs,
                 CallArgsList *calls)
      : prevInContext_(prevInContext),
        prevInMemory_(prevInMemory),
        regs_(regs),
        calls_(calls)
    {}

    /* A segment is followed in memory by the arguments of the first call. */

    Value *slotsBegin() const {
        return (Value *)(this + 1);
    }

    /* Accessors. */

    FrameRegs &regs() const {
        JS_ASSERT(regs_);
        return *regs_;
    }

    FrameRegs *maybeRegs() const {
        return regs_;
    }

    StackFrame *fp() const {
        return regs_->fp();
    }

    StackFrame *maybefp() const {
        return regs_ ? regs_->fp() : NULL;
    }

    jsbytecode *maybepc() const {
        return regs_ ? regs_->pc : NULL;
    }

    CallArgsList &calls() const {
        JS_ASSERT(calls_);
        return *calls_;
    }

    CallArgsList *maybeCalls() const {
        return calls_;
    }

    Value *callArgv() const {
        return calls_->array();
    }

    Value *maybeCallArgv() const {
        return calls_ ? calls_->array() : NULL;
    }

    StackSegment *prevInContext() const {
        return prevInContext_;
    }

    StackSegment *prevInMemory() const {
        return prevInMemory_;
    }

    void repointRegs(FrameRegs *regs) {
        regs_ = regs;
    }

    bool isEmpty() const {
        return !calls_ && !regs_;
    }

    bool contains(const StackFrame *fp) const;
    bool contains(const FrameRegs *regs) const;
    bool contains(const CallArgsList *call) const;

    StackFrame *computeNextFrame(const StackFrame *fp, size_t maxDepth) const;

    Value *end() const;

    FrameRegs *pushRegs(FrameRegs &regs);
    void popRegs(FrameRegs *regs);
    void pushCall(CallArgsList &callList);
    void pointAtCall(CallArgsList &callList);
    void popCall();

    /* For jit access: */

    static const size_t offsetOfRegs() { return offsetof(StackSegment, regs_); }
};

static const size_t VALUES_PER_STACK_SEGMENT = sizeof(StackSegment) / sizeof(Value);
JS_STATIC_ASSERT(sizeof(StackSegment) % sizeof(Value) == 0);

/*****************************************************************************/

class StackSpace
{
    StackSegment  *seg_;
    Value         *base_;
    mutable Value *conservativeEnd_;
#ifdef XP_WIN
    mutable Value *commitEnd_;
#endif
    Value         *defaultEnd_;
    Value         *trustedEnd_;

    void assertInvariants() const {
        JS_ASSERT(base_ <= conservativeEnd_);
#ifdef XP_WIN
        JS_ASSERT(conservativeEnd_ <= commitEnd_);
        JS_ASSERT(commitEnd_ <= trustedEnd_);
#endif
        JS_ASSERT(conservativeEnd_ <= defaultEnd_);
        JS_ASSERT(defaultEnd_ <= trustedEnd_);
    }

    /* The total number of values/bytes reserved for the stack. */
    static const size_t CAPACITY_VALS  = 512 * 1024;
    static const size_t CAPACITY_BYTES = CAPACITY_VALS * sizeof(Value);

    /* How much of the stack is initially committed. */
    static const size_t COMMIT_VALS    = 16 * 1024;
    static const size_t COMMIT_BYTES   = COMMIT_VALS * sizeof(Value);

    /* How much space is reserved at the top of the stack for trusted JS. */
    static const size_t BUFFER_VALS    = 16 * 1024;
    static const size_t BUFFER_BYTES   = BUFFER_VALS * sizeof(Value);

    static void staticAsserts() {
        JS_STATIC_ASSERT(CAPACITY_VALS % COMMIT_VALS == 0);
    }

    friend class AllFramesIter;
    friend class ContextStack;
    friend class StackFrame;

    /*
     * Except when changing compartment (see pushDummyFrame), the 'dest'
     * parameter of ensureSpace is cx->compartment. Ideally, we'd just pass
     * this directly (and introduce a helper that supplies cx->compartment when
     * no 'dest' is given). For some compilers, this really hurts performance,
     * so, instead, a trivially sinkable magic constant is used to indicate
     * that dest should be cx->compartment.
     */
    static const size_t CX_COMPARTMENT = 0xc;

    inline bool ensureSpace(JSContext *cx, MaybeReportError report,
                            Value *from, ptrdiff_t nvals,
                            JSCompartment *dest = (JSCompartment *)CX_COMPARTMENT) const;
    JS_FRIEND_API(bool) ensureSpaceSlow(JSContext *cx, MaybeReportError report,
                                        Value *from, ptrdiff_t nvals,
                                        JSCompartment *dest) const;

    StackSegment &findContainingSegment(const StackFrame *target) const;

    bool containsFast(StackFrame *fp) {
        return (Value *)fp >= base_ && (Value *)fp <= trustedEnd_;
    }

  public:
    StackSpace();
    bool init();
    ~StackSpace();

    /*
     * Maximum supported value of arguments.length. This bounds the maximum
     * number of arguments that can be supplied to Function.prototype.apply.
     * This value also bounds the number of elements parsed in an array
     * initialiser.
     *
     * Since arguments are copied onto the stack, the stack size is the
     * limiting factor for this constant. Use the max stack size (available to
     * untrusted code) with an extra buffer so that, after such an apply, the
     * callee can do a little work without OOMing.
     */
    static const unsigned ARGS_LENGTH_MAX = CAPACITY_VALS - (2 * BUFFER_VALS);

    /* See stack layout comment in Stack.h. */
    inline Value *firstUnused() const { return seg_ ? seg_->end() : base_; }

    StackSegment &containingSegment(const StackFrame *target) const;

    /*
     * Extra space to reserve on the stack for method JIT frames, beyond the
     * frame's nslots. This may be used for inlined stack frames, slots storing
     * loop invariant code, or to reserve space for pushed callee frames. Note
     * that this space should be reserved when pushing interpreter frames as
     * well, so that we don't need to check the stack when entering the method
     * JIT at loop heads or safe points.
     */
    static const size_t STACK_JIT_EXTRA = (/*~VALUES_PER_STACK_FRAME*/ 8 + 18) * 10;

    /*
     * Return a limit against which jit code can check for. This limit is not
     * necessarily the end of the stack since we lazily commit stack memory on
     * some platforms. Thus, when the stack limit is exceeded, the caller should
     * use tryBumpLimit to attempt to increase the stack limit by committing
     * more memory. If the stack is truly exhausted, tryBumpLimit will report an
     * error and return NULL.
     *
     * An invariant of the methodjit is that there is always space to push a
     * frame on top of the current frame's expression stack (which can be at
     * most script->nslots deep). getStackLimit ensures that the returned limit
     * does indeed have this required space and reports an error and returns
     * NULL if this reserve space cannot be allocated.
     */
    inline Value *getStackLimit(JSContext *cx, MaybeReportError report);
    bool tryBumpLimit(JSContext *cx, Value *from, unsigned nvals, Value **limit);

    /* Called during GC: mark segments, frames, and slots under firstUnused. */
    void mark(JSTracer *trc);
    void markFrameValues(JSTracer *trc, StackFrame *fp, Value *slotsEnd, jsbytecode *pc);

    /* Called during GC: sets active flag on compartments with active frames. */
    void markActiveCompartments();

    /* We only report the committed size;  uncommitted size is uninteresting. */
    JS_FRIEND_API(size_t) sizeOfCommitted();

#ifdef DEBUG
    bool containsSlow(StackFrame *fp);
#endif
};

/*****************************************************************************/

class ContextStack
{
    StackSegment *seg_;
    StackSpace *const space_;
    JSContext *cx_;

    /*
     * Return whether this ContextStack is at the top of the contiguous stack.
     * This is a precondition for extending the current segment by pushing
     * stack frames or overrides etc.
     *
     * NB: Just because a stack is onTop() doesn't mean there is necessarily
     * a frame pushed on the stack. For this, use hasfp().
     */
    bool onTop() const;

#ifdef DEBUG
    void assertSpaceInSync() const;
#else
    void assertSpaceInSync() const {}
#endif

    /* Implementation details of push* public interface. */
    StackSegment *pushSegment(JSContext *cx);
    enum MaybeExtend { CAN_EXTEND = true, CANT_EXTEND = false };
    Value *ensureOnTop(JSContext *cx, MaybeReportError report, unsigned nvars,
                       MaybeExtend extend, bool *pushedSeg,
                       JSCompartment *dest = (JSCompartment *)StackSpace::CX_COMPARTMENT);

    inline StackFrame *
    getCallFrame(JSContext *cx, MaybeReportError report, const CallArgs &args,
                 JSFunction *fun, JSScript *script, StackFrame::Flags *pflags) const;

    /* Make pop* functions private since only called by guard classes. */
    void popSegment();
    friend class InvokeArgsGuard;
    void popInvokeArgs(const InvokeArgsGuard &iag);
    friend class FrameGuard;
    void popFrame(const FrameGuard &fg);
    friend class GeneratorFrameGuard;
    void popGeneratorFrame(const GeneratorFrameGuard &gfg);

    friend class StackIter;

  public:
    ContextStack(JSContext *cx);
    ~ContextStack();

    /*** Stack accessors ***/

    /*
     * A context's stack is "empty" if there are no scripts or natives
     * executing. Note that JS_SaveFrameChain does not factor into this definition.
     */
    bool empty() const                { return !seg_; }

    /*
     * Return whether there has been at least one frame pushed since the most
     * recent call to JS_SaveFrameChain. Note that natives do not have frames
     * and dummy frames are frames that do not represent script execution hence
     * this query has little semantic meaning past "you can call fp()".
     */
    inline bool hasfp() const { return seg_ && seg_->maybeRegs(); }

    /*
     * Return the spindex value for 'vp' which can be used to call
     * DecompileValueGenerator. (The spindex is either the negative offset of
     * 'vp' from 'sp', if 'vp' points to a value in the innermost scripted
     * stack frame, otherwise it is JSDVG_SEARCH_STACK.)
     */
    ptrdiff_t spIndexOf(const Value *vp);

    /*
     * Return the most recent script activation's registers with the same
     * caveat as hasfp regarding JS_SaveFrameChain.
     */
    inline FrameRegs *maybeRegs() const { return seg_ ? seg_->maybeRegs() : NULL; }
    inline StackFrame *maybefp() const { return seg_ ? seg_->maybefp() : NULL; }

    /* Faster alternatives to maybe* functions. */
    inline FrameRegs &regs() const { JS_ASSERT(hasfp()); return seg_->regs(); }
    inline StackFrame *fp() const { JS_ASSERT(hasfp()); return seg_->fp(); }

    /* The StackSpace currently hosting this ContextStack. */
    StackSpace &space() const { return *space_; }

    /* Return whether the given frame is in this context's stack. */
    bool containsSlow(const StackFrame *target) const;

    /*** Stack manipulation ***/

    /*
     * pushInvokeArgs allocates |argc + 2| rooted values that will be passed as
     * the arguments to Invoke. A single allocation can be used for multiple
     * Invoke calls. The InvokeArgsGuard passed to Invoke must come from
     * an immediately-enclosing (stack-wise) call to pushInvokeArgs.
     */
    bool pushInvokeArgs(JSContext *cx, unsigned argc, InvokeArgsGuard *ag,
                        MaybeReportError report = REPORT_ERROR);

    /* Factor common code between pushInvokeFrame and pushBailoutFrame */
    StackFrame *pushInvokeFrame(JSContext *cx, MaybeReportError report,
                                const CallArgs &args, JSFunction *fun,
                                InitialFrameFlags initial, FrameGuard *fg);

    /* Called by Invoke for a scripted function call. */
    bool pushInvokeFrame(JSContext *cx, const CallArgs &args,
                         InitialFrameFlags initial, InvokeFrameGuard *ifg);

    /* Called by Execute for execution of eval or global code. */
    bool pushExecuteFrame(JSContext *cx, JSScript *script, const Value &thisv,
                          JSObject &scopeChain, ExecuteType type,
                          StackFrame *evalInFrame, ExecuteFrameGuard *efg);

    /* Allocate actual argument space for the bailed frame */
    bool pushBailoutArgs(JSContext *cx, const ion::IonBailoutIterator &it,
                         InvokeArgsGuard *iag);

    /* Bailout for normal functions. */
    StackFrame *pushBailoutFrame(JSContext *cx, const ion::IonBailoutIterator &it,
                                 const CallArgs &args, BailoutFrameGuard *bfg);

    /*
     * Called by SendToGenerator to resume a yielded generator. In addition to
     * pushing a frame onto the VM stack, this function copies over the
     * floating frame stored in 'gen'. When 'gfg' is destroyed, the destructor
     * will copy the frame back to the floating frame.
     */
    bool pushGeneratorFrame(JSContext *cx, JSGenerator *gen, GeneratorFrameGuard *gfg);

    /*
     * When changing the compartment of a cx, it is necessary to immediately
     * change the scope chain to a global in the right compartment since any
     * amount of general VM code can run before the first scripted frame is
     * pushed (if at all). This is currently and hackily accomplished by
     * pushing a "dummy frame" with the correct scope chain. On success, this
     * function will change the compartment to 'scopeChain.compartment()' and
     * push a dummy frame for 'scopeChain'. On failure, nothing is changed.
     */
    bool pushDummyFrame(JSContext *cx, JSCompartment *dest, JSObject &scopeChain, DummyFrameGuard *dfg);

    /*
     * An "inline frame" may only be pushed from within the top, active
     * segment. This is the case for calls made inside mjit code and Interpret.
     * The 'stackLimit' overload updates 'stackLimit' if it changes.
     */
    bool pushInlineFrame(JSContext *cx, FrameRegs &regs, const CallArgs &args,
                         JSFunction &callee, JSScript *script,
                         InitialFrameFlags initial);
    bool pushInlineFrame(JSContext *cx, FrameRegs &regs, const CallArgs &args,
                         JSFunction &callee, JSScript *script,
                         InitialFrameFlags initial, Value **stackLimit);
    void popInlineFrame(FrameRegs &regs);

    /* Pop a partially-pushed frame after hitting the limit before throwing. */
    void popFrameAfterOverflow();

    /* Get the topmost script and optional pc on the stack. */
    inline JSScript *currentScript(jsbytecode **pc = NULL) const;

    /* Get the scope chain for the topmost scripted call on the stack. */
    inline HandleObject currentScriptedScopeChain() const;

    /*
     * Called by the methodjit for an arity mismatch. Arity mismatch can be
     * hot, so getFixupFrame avoids doing call setup performed by jit code when
     * FixupArity returns.
     */
    StackFrame *getFixupFrame(JSContext *cx, MaybeReportError report,
                              const CallArgs &args, JSFunction *fun, JSScript *script,
                              void *ncode, InitialFrameFlags initial, Value **stackLimit);

    bool saveFrameChain();
    void restoreFrameChain();

    /*
     * As an optimization, the interpreter/mjit can operate on a local
     * FrameRegs instance repoint the ContextStack to this local instance.
     */
    inline void repointRegs(FrameRegs *regs) { JS_ASSERT(hasfp()); seg_->repointRegs(regs); }

    /*** For JSContext: ***/

    /*
     * To avoid indirection, ContextSpace caches a pointer to the StackSpace.
     * This must be kept coherent with cx->thread->data.space by calling
     * 'threadReset' whenver cx->thread changes.
     */
    void threadReset();

    /*** For jit compiler: ***/

    static size_t offsetOfSeg() { return offsetof(ContextStack, seg_); }
};

/*****************************************************************************/

class InvokeArgsGuard : public CallArgsList
{
    friend class ContextStack;
    ContextStack *stack_;
    bool pushedSeg_;
    void setPushed(ContextStack &stack) { JS_ASSERT(!pushed()); stack_ = &stack; }
  public:
    InvokeArgsGuard() : CallArgsList(), stack_(NULL), pushedSeg_(false) {}
    ~InvokeArgsGuard() { if (pushed()) stack_->popInvokeArgs(*this); }
    bool pushed() const { return !!stack_; }
    void pop() { stack_->popInvokeArgs(*this); stack_ = NULL; }
};

class FrameGuard
{
  protected:
    friend class ContextStack;
    ContextStack *stack_;
    bool pushedSeg_;
    FrameRegs regs_;
    FrameRegs *prevRegs_;
    void setPushed(ContextStack &stack) { stack_ = &stack; }
  public:
    FrameGuard() : stack_(NULL), pushedSeg_(false) {}
    ~FrameGuard() { if (pushed()) stack_->popFrame(*this); }
    bool pushed() const { return !!stack_; }
    void pop() { stack_->popFrame(*this); stack_ = NULL; }

    StackFrame *fp() const { return regs_.fp(); }
};

class InvokeFrameGuard : public FrameGuard
{};

class ExecuteFrameGuard : public FrameGuard
{};

class BailoutFrameGuard : public FrameGuard
{};

class DummyFrameGuard : public FrameGuard
{};

class GeneratorFrameGuard : public FrameGuard
{
    friend class ContextStack;
    JSGenerator *gen_;
    Value *stackvp_;
  public:
    ~GeneratorFrameGuard() { if (pushed()) stack_->popGeneratorFrame(*this); }
};

/*****************************************************************************/

/*
 * Iterate through the callstack (following fp->prev) of the given context.
 * Each element of said callstack can either be the execution of a script
 * (scripted function call, global code, eval code, debugger code) or the
 * invocation of a (C++) native. Example usage:
 *
 *   for (Stackiter i(cx); !i.done(); ++i) {
 *     if (i.isScript()) {
 *       ... i.fp() ... i.sp() ... i.pc()
 *     } else {
 *       JS_ASSERT(i.isNativeCall());
 *       ... i.args();
 *     }
 *   }
 *
 * The SavedOption parameter additionally lets the iterator continue through
 * breaks in the callstack (from JS_SaveFrameChain). The default is to stop.
 */
class StackIter
{
    friend class ContextStack;
    JSContext    *maybecx_;
  public:
    enum SavedOption { STOP_AT_SAVED, GO_THROUGH_SAVED };
  private:
    SavedOption  savedOption_;

    enum State { DONE, SCRIPTED, NATIVE, ION };

    State        state_;

    StackFrame   *fp_;
    CallArgsList *calls_;

    StackSegment *seg_;
    jsbytecode   *pc_;
    JSScript     *script_;
    CallArgs     args_;

#ifdef JS_ION
    ion::IonActivationIterator ionActivations_;
    ion::IonFrameIterator ionFrames_;
    ion::InlineFrameIterator ionInlineFrames_;
#endif

    void poisonRegs();
    void popFrame();
    void popCall();
#ifdef JS_ION
    void popIonFrame();
#endif
    void settleOnNewSegment();
    void settleOnNewState();
    void startOnSegment(StackSegment *seg);

  public:
    StackIter(JSContext *cx, SavedOption = STOP_AT_SAVED);
    StackIter(JSRuntime *rt, StackSegment &seg);

    bool done() const { return state_ == DONE; }
    StackIter &operator++();

    bool operator==(const StackIter &rhs) const;
    bool operator!=(const StackIter &rhs) const { return !(*this == rhs); }

    bool isScript() const {
        JS_ASSERT(!done());
#ifdef JS_ION
        if (state_ == ION)
            return ionFrames_.isScripted();
#endif
        return state_ == SCRIPTED;
    }
    bool isIon() const {
        JS_ASSERT(!done());
        return state_ == ION;
    }
    bool isNativeCall() const {
        JS_ASSERT(!done());
#ifdef JS_ION
        if (state_ == ION)
            return ionFrames_.isNative();
#endif
        return state_ == NATIVE;
    }

    bool isFunctionFrame() const;
    bool isEvalFrame() const;
    bool isNonEvalFunctionFrame() const;
    bool isConstructing() const;

    // :TODO: Add && !isIon() in JS_ASSERT of fp() and sp().
    StackFrame *fp() const { JS_ASSERT(isScript()); return fp_; }
    jsbytecode *pc() const { JS_ASSERT(isScript()); return pc_; }
    JSScript   *script() const { JS_ASSERT(isScript()); return script_; }
    JSFunction *callee() const;
    Value       calleev() const;
    unsigned    numActualArgs() const;
    Value       thisv() const;

    CallArgs nativeArgs() const { JS_ASSERT(isNativeCall()); return args_; }

    template <class Op>
    inline bool forEachCanonicalActualArg(Op op, unsigned start = 0, unsigned count = unsigned(-1));
};

/* A filtering of the StackIter to only stop at scripts. */
class ScriptFrameIter : public StackIter
{
    void settle() {
        while (!done() && !isScript())
            StackIter::operator++();
    }

  public:
    ScriptFrameIter(JSContext *cx, StackIter::SavedOption opt = StackIter::STOP_AT_SAVED)
        : StackIter(cx, opt) { settle(); }

    ScriptFrameIter &operator++() { StackIter::operator++(); settle(); return *this; }
};

/*****************************************************************************/

/*
 * Blindly iterate over all frames in the current thread's stack. These frames
 * can be from different contexts and compartments, so beware.
 */
class AllFramesIter
{
  public:
    AllFramesIter(StackSpace &space);

    bool done() const { return fp_ == NULL; }
    AllFramesIter& operator++();

    StackFrame *fp() const { return fp_; }

  private:
    void settle();
    StackSegment *seg_;
    StackFrame *fp_;
};

}  /* namespace js */
#endif /* Stack_h__ */<|MERGE_RESOLUTION|>--- conflicted
+++ resolved
@@ -265,20 +265,13 @@
         LOWERED_CALL_APPLY   = 0x100000,  /* Pushed by a lowered call/apply */
 
         /* Debugger state */
-<<<<<<< HEAD
-        PREV_UP_TO_DATE    =   0x400000,   /* see DebugScopes::updateLiveScopes */
+        PREV_UP_TO_DATE    =   0x200000,  /* see DebugScopes::updateLiveScopes */
 
         /* Used in tracking calls and profiling (see vm/SPSProfiler.cpp) */
-        HAS_PUSHED_SPS_FRAME = 0x800000,   /* SPS was notified of enty */
+        HAS_PUSHED_SPS_FRAME = 0x400000,  /* SPS was notified of enty */
 
         /* Ion frame state */
-        RUNNING_IN_ION       = 0x1000000    /* frame is running in Ion */
-=======
-        PREV_UP_TO_DATE    =   0x200000,  /* see DebugScopes::updateLiveScopes */
-
-        /* Used in tracking calls and profiling (see vm/SPSProfiler.cpp) */
-        HAS_PUSHED_SPS_FRAME = 0x400000  /* SPS was notified of enty */
->>>>>>> 24e1fa33
+        RUNNING_IN_ION       = 0x800000   /* frame is running in Ion */
     };
 
   private:
