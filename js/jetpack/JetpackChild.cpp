--- conflicted
+++ resolved
@@ -140,15 +140,7 @@
 void
 JetpackChild::ActorDestroy(ActorDestroyReason why)
 {
-<<<<<<< HEAD
-  JSAutoRequest request(cx);
-  js::AutoValueRooter ignored(cx);
-  JS_EvaluateScript(cx, JS_GetGlobalObject(cx), code.get(),
-                    code.Length(), "", 1, ignored.jsval_addr());
-  return true;
-=======
   XRE_ShutdownChildProcess();
->>>>>>> 602a8fad
 }
 
 bool
@@ -192,18 +184,6 @@
   return self;
 }
 
-<<<<<<< HEAD
-JSBool
-JetpackChild::UserJetpackGetter(JSContext* cx, JSObject* obj, jsid id,
-                                jsval* vp)
-{
-  JSObject* userGlobal = JS_GetGlobalObject(GetThis(cx)->mUserCx);
-  JS_SET_RVAL(cx, vp, OBJECT_TO_JSVAL(userGlobal));
-  return JS_TRUE;
-}
-
-=======
->>>>>>> 602a8fad
 struct MessageResult {
   nsString msgName;
   nsTArray<Variant> data;
