# This Source Code Form is subject to the terms of the Mozilla Public
# License, v. 2.0. If a copy of the MPL was not distributed with this
# file, You can obtain one at http://mozilla.org/MPL/2.0/.

MOZ_APP_BASENAME=B2G
MOZ_APP_VENDOR=Mozilla

MOZ_APP_VERSION=29.0a1
MOZ_APP_UA_NAME=Firefox

MOZ_UA_OS_AGNOSTIC=1

MOZ_B2G_VERSION=1.4.0.0-prerelease
MOZ_B2G_OS_NAME=Boot2Gecko

MOZ_BRANDING_DIRECTORY=b2g/branding/unofficial
MOZ_OFFICIAL_BRANDING_DIRECTORY=b2g/branding/official
# MOZ_APP_DISPLAYNAME is set by branding/configure.sh

MOZ_SAFE_BROWSING=
MOZ_SERVICES_COMMON=1
MOZ_SERVICES_METRICS=1
MOZ_CAPTIVEDETECT=1

MOZ_WEBSMS_BACKEND=1
MOZ_DISABLE_CRYPTOLEGACY=1
MOZ_APP_STATIC_INI=1
NSS_NO_LIBPKIX=1
MOZ_DISABLE_EXPORT_JS=1

if test "$OS_TARGET" = "Android"; then
MOZ_CAPTURE=1
MOZ_RAW=1
MOZ_AUDIO_CHANNEL_MANAGER=1
fi

# use custom widget for html:select
MOZ_USE_NATIVE_POPUP_WINDOWS=1

if test "$LIBXUL_SDK"; then
MOZ_XULRUNNER=1
else
MOZ_XULRUNNER=
fi

MOZ_MEDIA_NAVIGATOR=1

MOZ_APP_ID={3c2e2abc-06d4-11e1-ac3b-374f68613e61}
MOZ_EXTENSION_MANAGER=1

MOZ_TIME_MANAGER=1

MOZ_B2G_CERTDATA=1
MOZ_PAY=1
MOZ_TOOLKIT_SEARCH=
MOZ_PLACES=
MOZ_B2G=1

<<<<<<< HEAD
#MOZ_NUWA_PROCESS=1
MOZ_FOLD_LIBS=1
=======
if test "$OS_TARGET" = "Android"; then
MOZ_NUWA_PROCESS=
fi
MOZ_FOLD_LIBS=1

MOZ_JSDOWNLOADS=1
>>>>>>> 17684644
<|MERGE_RESOLUTION|>--- conflicted
+++ resolved
@@ -56,14 +56,7 @@
 MOZ_PLACES=
 MOZ_B2G=1
 
-<<<<<<< HEAD
-#MOZ_NUWA_PROCESS=1
-MOZ_FOLD_LIBS=1
-=======
 if test "$OS_TARGET" = "Android"; then
 MOZ_NUWA_PROCESS=
 fi
-MOZ_FOLD_LIBS=1
-
-MOZ_JSDOWNLOADS=1
->>>>>>> 17684644
+MOZ_FOLD_LIBS=1