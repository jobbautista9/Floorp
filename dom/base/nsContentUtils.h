/* -*- Mode: C++; tab-width: 8; indent-tabs-mode: nil; c-basic-offset: 2 -*- */
/* vim: set ts=8 sts=2 et sw=2 tw=80: */
/* This Source Code Form is subject to the terms of the Mozilla Public
 * License, v. 2.0. If a copy of the MPL was not distributed with this
 * file, You can obtain one at http://mozilla.org/MPL/2.0/. */

/* A namespace class for static content utilities. */

#ifndef nsContentUtils_h___
#define nsContentUtils_h___

#if defined(XP_WIN)
#include <float.h>
#endif

#if defined(SOLARIS)
#include <ieeefp.h>
#endif

#include "js/TypeDecls.h"
#include "js/Value.h"
#include "js/RootingAPI.h"
#include "mozilla/EventForwards.h"
#include "mozilla/GuardObjects.h"
#include "mozilla/TaskCategory.h"
#include "mozilla/TimeStamp.h"
#include "nsContentListDeclarations.h"
#include "nsMathUtils.h"
#include "nsTArrayForwardDeclare.h"
#include "Units.h"
#include "mozilla/dom/AutocompleteInfoBinding.h"
#include "mozilla/dom/BindingDeclarations.h" // For CallerType
#include "mozilla/dom/ScriptSettings.h"
#include "mozilla/FloatingPoint.h"
#include "mozilla/net/ReferrerPolicy.h"
#include "mozilla/Logging.h"
#include "mozilla/NotNull.h"
#include "nsIContentPolicy.h"
#include "nsIDocument.h"
#include "nsPIDOMWindow.h"

#if defined(XP_WIN)
// Undefine LoadImage to prevent naming conflict with Windows.
#undef LoadImage
#endif

class imgICache;
class imgIContainer;
class imgINotificationObserver;
class imgIRequest;
class imgLoader;
class imgRequestProxy;
class nsAutoScriptBlockerSuppressNodeRemoved;
class nsHtml5StringParser;
class nsIChannel;
class nsIConsoleService;
class nsIContent;
class nsIContentPolicy;
class nsIContentSecurityPolicy;
class nsIDocShellTreeItem;
class nsIDocumentLoaderFactory;
class nsIDOMDocument;
class nsIDOMDocumentFragment;
class nsIDOMEvent;
class nsIDOMHTMLInputElement;
class nsIDOMKeyEvent;
class nsIDOMNode;
class nsIDragSession;
class nsIEditor;
class nsIEventTarget;
class nsIFragmentContentSink;
class nsIFrame;
class nsIImageLoadingContent;
class nsIInterfaceRequestor;
class nsIIOService;
class nsILineBreaker;
class nsILoadInfo;
class nsILoadGroup;
class nsIMessageBroadcaster;
class nsNameSpaceManager;
class nsIObserver;
class nsIParser;
class nsIParserService;
class nsIPresShell;
class nsIPrincipal;
class nsIRequest;
class nsIRunnable;
class nsIScriptContext;
class nsIScriptSecurityManager;
class nsIStringBundle;
class nsIStringBundleService;
class nsISupportsHashKey;
class nsIURI;
class nsIUUIDGenerator;
class nsIWidget;
class nsIWordBreaker;
class nsIXPConnect;
class nsNodeInfoManager;
class nsPIDOMWindowInner;
class nsPIDOMWindowOuter;
class nsPresContext;
class nsStringBuffer;
class nsStringHashKey;
class nsTextFragment;
class nsView;
class nsViewportInfo;
class nsWrapperCache;
class nsAttrValue;
class nsITransferable;
class nsPIWindowRoot;
class nsIWindowProvider;

struct JSRuntime;

template<class E> class nsCOMArray;
template<class K, class V> class nsDataHashtable;
template<class K, class V> class nsRefPtrHashtable;
template<class T> class nsReadingIterator;

namespace mozilla {
class Dispatcher;
class ErrorResult;
class EventListenerManager;

namespace dom {
struct CustomElementDefinition;
class DocumentFragment;
class Element;
class EventTarget;
class IPCDataTransfer;
class IPCDataTransferItem;
struct LifecycleCallbackArgs;
class NodeInfo;
class nsIContentChild;
class nsIContentParent;
class TabChild;
class Selection;
class TabParent;
} // namespace dom

namespace ipc {
class Shmem;
class IShmemAllocator;
}

namespace gfx {
class DataSourceSurface;
} // namespace gfx

namespace layers {
class LayerManager;
} // namespace layers

} // namespace mozilla

class nsIBidiKeyboard;

extern const char kLoadAsData[];

// Stolen from nsReadableUtils, but that's OK, since we can declare the same
// name multiple times.
const nsAFlatString& EmptyString();
const nsAFlatCString& EmptyCString();

enum EventNameType {
  EventNameType_None = 0x0000,
  EventNameType_HTML = 0x0001,
  EventNameType_XUL = 0x0002,
  EventNameType_SVGGraphic = 0x0004, // svg graphic elements
  EventNameType_SVGSVG = 0x0008, // the svg element
  EventNameType_SMIL = 0x0010, // smil elements
  EventNameType_HTMLBodyOrFramesetOnly = 0x0020,

  EventNameType_HTMLXUL = 0x0003,
  EventNameType_All = 0xFFFF
};

struct EventNameMapping
{
  // This holds pointers to nsGkAtoms members, and is therefore safe as a
  // non-owning reference.
  nsIAtom* MOZ_NON_OWNING_REF mAtom;
  int32_t  mType;
  mozilla::EventMessage mMessage;
  mozilla::EventClassID mEventClassID;
  // True if mAtom is possibly used by special SVG/SMIL events, but
  // mMessage is eUnidentifiedEvent. See EventNameList.h
  bool mMaybeSpecialSVGorSMILEvent;
};

typedef bool (*CallOnRemoteChildFunction) (mozilla::dom::TabParent* aTabParent,
                                           void* aArg);

class nsContentUtils
{
  friend class nsAutoScriptBlockerSuppressNodeRemoved;
  typedef mozilla::dom::Element Element;
  typedef mozilla::TimeDuration TimeDuration;

public:
  static nsresult Init();

  static bool     IsCallerChrome();
  static bool     ThreadsafeIsCallerChrome();
  static bool     IsCallerContentXBL();

  // The APIs for checking whether the caller is system (in the sense of system
  // principal) should only be used when the JSContext is known to accurately
  // represent the caller.  In practice, that means you should only use them in
  // two situations at the moment:
  //
  // 1) Functions used in WebIDL Func annotations.
  // 2) Bindings code or other code called directly from the JS engine.
  //
  // Use pretty much anywhere else is almost certainly wrong and should be
  // replaced with [NeedsCallerType] annotations in bindings.

  // Check whether the caller is system if you know you're on the main thread.
  static bool IsSystemCaller(JSContext* aCx);

  // Check whether the caller is system if you might be on a worker thread.
  static bool ThreadsafeIsSystemCaller(JSContext* aCx);

  // In the traditional Gecko architecture, both C++ code and untrusted JS code
  // needed to rely on the same XPCOM method/getter/setter to get work done.
  // This required lots of security checks in the various exposed methods, which
  // in turn created difficulty in determining whether the caller was script
  // (whose access needed to be checked) and internal C++ platform code (whose
  // access did not need to be checked). To address this problem, Gecko had a
  // convention whereby the absence of script on the stack was interpretted as
  // "System Caller" and always granted unfettered access.
  //
  // Unfortunately, this created a bunch of footguns. For example, when the
  // implementation of a DOM method wanted to perform a privileged
  // sub-operation, it needed to "hide" the presence of script on the stack in
  // order for that sub-operation to be allowed. Additionally, if script could
  // trigger an API entry point to be invoked in some asynchronous way without
  // script on the stack, it could potentially perform privilege escalation.
  //
  // In the modern world, untrusted script should interact with the platform
  // exclusively over WebIDL APIs, and platform code has a lot more flexibility
  // in deciding whether or not to use XPCOM. This gives us the flexibility to
  // do something better.
  //
  // Going forward, APIs should be designed such that any security checks that
  // ask the question "is my caller allowed to do this?" should live in WebIDL
  // API entry points, with a separate method provided for internal callers
  // that just want to get the job done.
  //
  // To enforce this and catch bugs, nsContentUtils::SubjectPrincipal will crash
  // if it is invoked without script on the stack. To land that transition, it
  // was necessary to go through and whitelist a bunch of callers that were
  // depending on the old behavior. Those callers should be fixed up, and these
  // methods should not be used by new code without review from bholley or bz.
  static bool     LegacyIsCallerNativeCode() { return !GetCurrentJSContext(); }
  static bool     LegacyIsCallerChromeOrNativeCode() { return LegacyIsCallerNativeCode() || IsCallerChrome(); }
  static nsIPrincipal* SubjectPrincipalOrSystemIfNativeCaller()
  {
    if (!GetCurrentJSContext()) {
      return GetSystemPrincipal();
    }
    return SubjectPrincipal();
  }

  static bool LookupBindingMember(JSContext* aCx, nsIContent *aContent,
                                  JS::Handle<jsid> aId,
                                  JS::MutableHandle<JS::PropertyDescriptor> aDesc);

  // Check whether we should avoid leaking distinguishing information to JS/CSS.
  static bool ShouldResistFingerprinting();
  static bool ShouldResistFingerprinting(nsIDocShell* aDocShell);

  // A helper function to calculate the rounded window size for fingerprinting
  // resistance. The rounded size is based on the chrome UI size and available
  // screen size. If the inputWidth/Height is greater than the available content
  // size, this will report the available content size. Otherwise, it will
  // round the size to the nearest upper 200x100.
  static void CalcRoundedWindowSizeForResistingFingerprinting(int32_t  aChromeWidth,
                                                              int32_t  aChromeHeight,
                                                              int32_t  aScreenWidth,
                                                              int32_t  aScreenHeight,
                                                              int32_t  aInputWidth,
                                                              int32_t  aInputHeight,
                                                              bool     aSetOuterWidth,
                                                              bool     aSetOuterHeight,
                                                              int32_t* aOutputWidth,
                                                              int32_t* aOutputHeight);

  /**
   * Returns the parent node of aChild crossing document boundaries.
   * Uses the parent node in the composed document.
   */
  static nsINode* GetCrossDocParentNode(nsINode* aChild);

  /**
   * Do not ever pass null pointers to this method.  If one of your
   * nsIContents is null, you have to decide for yourself what
   * "IsDescendantOf" really means.
   *
   * @param  aPossibleDescendant node to test for being a descendant of
   *         aPossibleAncestor
   * @param  aPossibleAncestor node to test for being an ancestor of
   *         aPossibleDescendant
   * @return true if aPossibleDescendant is a descendant of
   *         aPossibleAncestor (or is aPossibleAncestor).  false
   *         otherwise.
   */
  static bool ContentIsDescendantOf(const nsINode* aPossibleDescendant,
                                      const nsINode* aPossibleAncestor);

  /**
   * Similar to ContentIsDescendantOf, except will treat an HTMLTemplateElement
   * or ShadowRoot as an ancestor of things in the corresponding DocumentFragment.
   * See the concept of "host-including inclusive ancestor" in the DOM
   * specification.
   */
  static bool ContentIsHostIncludingDescendantOf(
    const nsINode* aPossibleDescendant, const nsINode* aPossibleAncestor);

  /**
   * Similar to ContentIsDescendantOf except it crosses document boundaries,
   * this function uses ancestor/descendant relations in the composed document
   * (see shadow DOM spec).
   */
  static bool ContentIsCrossDocDescendantOf(nsINode* aPossibleDescendant,
                                              nsINode* aPossibleAncestor);

  /*
   * This method fills the |aArray| with all ancestor nodes of |aNode|
   * including |aNode| at the zero index.
   */
  static nsresult GetAncestors(nsINode* aNode,
                               nsTArray<nsINode*>& aArray);

  /*
   * This method fills |aAncestorNodes| with all ancestor nodes of |aNode|
   * including |aNode| (QI'd to nsIContent) at the zero index.
   * For each ancestor, there is a corresponding element in |aAncestorOffsets|
   * which is the IndexOf the child in relation to its parent.
   *
   * This method just sucks.
   */
  static nsresult GetAncestorsAndOffsets(nsIDOMNode* aNode,
                                         int32_t aOffset,
                                         nsTArray<nsIContent*>* aAncestorNodes,
                                         nsTArray<int32_t>* aAncestorOffsets);

  /*
   * The out parameter, |aCommonAncestor| will be the closest node, if any,
   * to both |aNode| and |aOther| which is also an ancestor of each.
   * Returns an error if the two nodes are disconnected and don't have
   * a common ancestor.
   */
  static nsresult GetCommonAncestor(nsIDOMNode *aNode,
                                    nsIDOMNode *aOther,
                                    nsIDOMNode** aCommonAncestor);

  /**
   * Returns the common ancestor, if any, for two nodes. Returns null if the
   * nodes are disconnected.
   */
  static nsINode* GetCommonAncestor(nsINode* aNode1,
                                    nsINode* aNode2);

  /**
   * Returns true if aNode1 is before aNode2 in the same connected
   * tree.
   */
  static bool PositionIsBefore(nsINode* aNode1, nsINode* aNode2);

  /**
   *  Utility routine to compare two "points", where a point is a
   *  node/offset pair
   *  Returns -1 if point1 < point2, 1, if point1 > point2,
   *  0 if error or if point1 == point2.
   *  NOTE! If the two nodes aren't in the same connected subtree,
   *  the result is 1, and the optional aDisconnected parameter
   *  is set to true.
   */
  static int32_t ComparePoints(nsINode* aParent1, int32_t aOffset1,
                               nsINode* aParent2, int32_t aOffset2,
                               bool* aDisconnected = nullptr);
  static int32_t ComparePoints(nsIDOMNode* aParent1, int32_t aOffset1,
                               nsIDOMNode* aParent2, int32_t aOffset2,
                               bool* aDisconnected = nullptr);

  /**
   * Brute-force search of the element subtree rooted at aContent for
   * an element with the given id.  aId must be nonempty, otherwise
   * this method may return nodes even if they have no id!
   */
  static Element* MatchElementId(nsIContent *aContent, const nsAString& aId);

  /**
   * Similar to above, but to be used if one already has an atom for the ID
   */
  static Element* MatchElementId(nsIContent *aContent, const nsIAtom* aId);

  /**
   * Reverses the document position flags passed in.
   *
   * @param   aDocumentPosition   The document position flags to be reversed.
   *
   * @return  The reversed document position flags.
   *
   * @see nsIDOMNode
   */
  static uint16_t ReverseDocumentPosition(uint16_t aDocumentPosition);

  /**
   * Returns a subdocument for aDocument with a particular outer window ID.
   *
   * @param aDocument
   *        The document whose subdocuments will be searched.
   * @param aOuterWindowID
   *        The outer window ID for the subdocument to be found. This must
   *        be a value greater than 0.
   * @return nsIDocument*
   *        A pointer to the found nsIDocument. nullptr if the subdocument
   *        cannot be found, or if either aDocument or aOuterWindowId were
   *        invalid. If the outer window ID belongs to aDocument itself, this
   *        will return a pointer to aDocument.
   */
  static nsIDocument* GetSubdocumentWithOuterWindowId(nsIDocument *aDocument,
                                                      uint64_t aOuterWindowId);

  static uint32_t CopyNewlineNormalizedUnicodeTo(const nsAString& aSource,
                                                 uint32_t aSrcOffset,
                                                 char16_t* aDest,
                                                 uint32_t aLength,
                                                 bool& aLastCharCR);

  static uint32_t CopyNewlineNormalizedUnicodeTo(nsReadingIterator<char16_t>& aSrcStart, const nsReadingIterator<char16_t>& aSrcEnd, nsAString& aDest);

  static const nsDependentSubstring TrimCharsInSet(const char* aSet,
                                                   const nsAString& aValue);

  template<bool IsWhitespace(char16_t)>
  static const nsDependentSubstring TrimWhitespace(const nsAString& aStr,
                                                   bool aTrimTrailing = true);

  /**
   * Returns true if aChar is of class Ps, Pi, Po, Pf, or Pe.
   */
  static bool IsFirstLetterPunctuation(uint32_t aChar);
  static bool IsFirstLetterPunctuationAt(const nsTextFragment* aFrag, uint32_t aOffset);

  /**
   * Returns true if aChar is of class Lu, Ll, Lt, Lm, Lo, Nd, Nl or No
   */
  static bool IsAlphanumeric(uint32_t aChar);
  static bool IsAlphanumericAt(const nsTextFragment* aFrag, uint32_t aOffset);

  /*
   * Is the character an HTML whitespace character?
   *
   * We define whitespace using the list in HTML5 and css3-selectors:
   * U+0009, U+000A, U+000C, U+000D, U+0020
   *
   * HTML 4.01 also lists U+200B (zero-width space).
   */
  static bool IsHTMLWhitespace(char16_t aChar);

  /*
   * Returns whether the character is an HTML whitespace (see IsHTMLWhitespace)
   * or a nbsp character (U+00A0).
   */
  static bool IsHTMLWhitespaceOrNBSP(char16_t aChar);

  /**
   * Is the HTML local name a block element?
   */
  static bool IsHTMLBlock(nsIContent* aContent);

  enum ParseHTMLIntegerResultFlags {
    eParseHTMLInteger_NoFlags               = 0,
    eParseHTMLInteger_IsPercent             = 1 << 0,
    // eParseHTMLInteger_NonStandard is set if the string representation of the
    // integer was not the canonical one (e.g. had extra leading '+' or '0').
    eParseHTMLInteger_NonStandard           = 1 << 1,
    eParseHTMLInteger_DidNotConsumeAllInput = 1 << 2,
    // Set if one or more error flags were set.
    eParseHTMLInteger_Error                 = 1 << 3,
    eParseHTMLInteger_ErrorNoValue          = 1 << 4,
    eParseHTMLInteger_ErrorOverflow         = 1 << 5
  };
  static int32_t ParseHTMLInteger(const nsAString& aValue,
                                  ParseHTMLIntegerResultFlags *aResult);

  /**
   * Parse a margin string of format 'top, right, bottom, left' into
   * an nsIntMargin.
   *
   * @param aString the string to parse
   * @param aResult the resulting integer
   * @return whether the value could be parsed
   */
  static bool ParseIntMarginValue(const nsAString& aString, nsIntMargin& aResult);

  /**
   * Parse the value of the <font size=""> attribute according to the HTML5
   * spec as of April 16, 2012.
   *
   * @param aValue the value to parse
   * @return 1 to 7, or 0 if the value couldn't be parsed
   */
  static int32_t ParseLegacyFontSize(const nsAString& aValue);

  static void Shutdown();

  /**
   * Checks whether two nodes come from the same origin.
   */
  static nsresult CheckSameOrigin(const nsINode* aTrustedNode,
                                  nsIDOMNode* aUnTrustedNode);
  static nsresult CheckSameOrigin(const nsINode* aTrustedNode,
                                  const nsINode* unTrustedNode);

  // Check if the (JS) caller can access aNode.
  static bool CanCallerAccess(nsIDOMNode *aNode);
  static bool CanCallerAccess(nsINode* aNode);

  // Check if the (JS) caller can access aWindow.
  // aWindow can be either outer or inner window.
  static bool CanCallerAccess(nsPIDOMWindowInner* aWindow);

  // Check if the principal is chrome or an addon with the permission.
  static bool PrincipalHasPermission(nsIPrincipal* aPrincipal, const nsAString& aPerm);

  // Check if the JS caller is chrome or an addon with the permission.
  static bool CallerHasPermission(JSContext* aCx, const nsAString& aPerm);

  /**
   * GetDocumentFromCaller gets its document by looking at the last called
   * function and finding the document that the function itself relates to.
   * For example, consider two windows A and B in the same origin. B has a
   * function which does something that ends up needing the current document.
   * If a script in window A were to call B's function, GetDocumentFromCaller
   * would find that function (in B) and return B's document.
   *
   * @return The document or null if no JS Context.
   */
  static nsIDocument* GetDocumentFromCaller();

  // Check if a node is in the document prolog, i.e. before the document
  // element.
  static bool InProlog(nsINode *aNode);

  static nsIParserService* GetParserService();

  static nsNameSpaceManager* NameSpaceManager()
  {
    return sNameSpaceManager;
  }

  static nsIIOService* GetIOService()
  {
    return sIOService;
  }

  static nsIBidiKeyboard* GetBidiKeyboard();

  /**
   * Get the cache security manager service. Can return null if the layout
   * module has been shut down.
   */
  static nsIScriptSecurityManager* GetSecurityManager()
  {
    return sSecurityManager;
  }

  // Returns the subject principal from the JSContext. May only be called
  // from the main thread and assumes an existing compartment.
  static nsIPrincipal* SubjectPrincipal(JSContext* aCx);

  // Returns the subject principal. Guaranteed to return non-null. May only
  // be called when nsContentUtils is initialized.
  static nsIPrincipal* SubjectPrincipal();

  // Returns the prinipal of the given JS object. This may only be called on
  // the main thread for objects from the main thread's JSRuntime.
  static nsIPrincipal* ObjectPrincipal(JSObject* aObj);

  static nsresult GenerateStateKey(nsIContent* aContent,
                                   const nsIDocument* aDocument,
                                   nsACString& aKey);

  /**
   * Create a new nsIURI from aSpec, using aBaseURI as the base.  The
   * origin charset of the new nsIURI will be the document charset of
   * aDocument.
   */
  static nsresult NewURIWithDocumentCharset(nsIURI** aResult,
                                            const nsAString& aSpec,
                                            nsIDocument* aDocument,
                                            nsIURI* aBaseURI);

  /**
   * Convert aInput (in encoding aEncoding) to UTF16 in aOutput.
   *
   * @param aEncoding the Gecko-canonical name of the encoding or the empty
   *                  string (meaning UTF-8)
   */
  static nsresult ConvertStringFromEncoding(const nsACString& aEncoding,
                                            const nsACString& aInput,
                                            nsAString& aOutput);

  /**
   * Determine whether a buffer begins with a BOM for UTF-8, UTF-16LE,
   * UTF-16BE
   *
   * @param aBuffer the buffer to check
   * @param aLength the length of the buffer
   * @param aCharset empty if not found
   * @return boolean indicating whether a BOM was detected.
   */
  static bool CheckForBOM(const unsigned char* aBuffer, uint32_t aLength,
                          nsACString& aCharset);

  /**
   * Returns true if |aName| is a valid name to be registered via
   * document.registerElement.
   */
  static bool IsCustomElementName(nsIAtom* aName);

  static nsresult CheckQName(const nsAString& aQualifiedName,
                             bool aNamespaceAware = true,
                             const char16_t** aColon = nullptr);

  static nsresult SplitQName(const nsIContent* aNamespaceResolver,
                             const nsAFlatString& aQName,
                             int32_t *aNamespace, nsIAtom **aLocalName);

  static nsresult GetNodeInfoFromQName(const nsAString& aNamespaceURI,
                                       const nsAString& aQualifiedName,
                                       nsNodeInfoManager* aNodeInfoManager,
                                       uint16_t aNodeType,
                                       mozilla::dom::NodeInfo** aNodeInfo);

  static void SplitExpatName(const char16_t *aExpatName, nsIAtom **aPrefix,
                             nsIAtom **aTagName, int32_t *aNameSpaceID);

  // Get a permission-manager setting for the given principal and type.
  // If the pref doesn't exist or if it isn't ALLOW_ACTION, false is
  // returned, otherwise true is returned. Always returns true for the
  // system principal, and false for a null principal.
  static bool IsSitePermAllow(nsIPrincipal* aPrincipal, const char* aType);

  // Get a permission-manager setting for the given principal and type.
  // If the pref doesn't exist or if it isn't DENY_ACTION, false is
  // returned, otherwise true is returned. Always returns false for the
  // system principal, and true for a null principal.
  static bool IsSitePermDeny(nsIPrincipal* aPrincipal, const char* aType);

  // Get a permission-manager setting for the given principal and type.
  // If the pref doesn't exist or if it isn't ALLOW_ACTION, false is
  // returned, otherwise true is returned. Always returns true for the
  // system principal, and false for a null principal.
  // This version checks the permission for an exact host match on
  // the principal
  static bool IsExactSitePermAllow(nsIPrincipal* aPrincipal, const char* aType);

  // Get a permission-manager setting for the given principal and type.
  // If the pref doesn't exist or if it isn't DENY_ACTION, false is
  // returned, otherwise true is returned. Always returns false for the
  // system principal, and true for a null principal.
  // This version checks the permission for an exact host match on
  // the principal
  static bool IsExactSitePermDeny(nsIPrincipal* aPrincipal, const char* aType);

  // Returns true if aDoc1 and aDoc2 have equal NodePrincipal()s.
  static bool HaveEqualPrincipals(nsIDocument* aDoc1, nsIDocument* aDoc2);

  static nsILineBreaker* LineBreaker()
  {
    return sLineBreaker;
  }

  static nsIWordBreaker* WordBreaker()
  {
    return sWordBreaker;
  }

  /**
   * Regster aObserver as a shutdown observer. A strong reference is held
   * to aObserver until UnregisterShutdownObserver is called.
   */
  static void RegisterShutdownObserver(nsIObserver* aObserver);
  static void UnregisterShutdownObserver(nsIObserver* aObserver);

  /**
   * @return true if aContent has an attribute aName in namespace aNameSpaceID,
   * and the attribute value is non-empty.
   */
  static bool HasNonEmptyAttr(const nsIContent* aContent, int32_t aNameSpaceID,
                                nsIAtom* aName);

  /**
   * Method that gets the primary presContext for the node.
   *
   * @param aContent The content node.
   * @return the presContext, or nullptr if the content is not in a document
   *         (if GetCurrentDoc returns nullptr)
   */
  static nsPresContext* GetContextForContent(const nsIContent* aContent);

  /**
   * Method to do security and content policy checks on the image URI
   *
   * @param aURI uri of the image to be loaded
   * @param aContext the context the image is loaded in (eg an element)
   * @param aLoadingDocument the document we belong to
   * @param aLoadingPrincipal the principal doing the load
   * @param [aContentPolicyType=nsIContentPolicy::TYPE_INTERNAL_IMAGE] (Optional)
   *        The CP content type to use
   * @param aImageBlockingStatus the nsIContentPolicy blocking status for this
   *        image.  This will be set even if a security check fails for the
   *        image, to some reasonable REJECT_* value.  This out param will only
   *        be set if it's non-null.
   * @return true if the load can proceed, or false if it is blocked.
   *         Note that aImageBlockingStatus, if set will always be an ACCEPT
   *         status if true is returned and always be a REJECT_* status if
   *         false is returned.
   */
  static bool CanLoadImage(nsIURI* aURI,
                           nsISupports* aContext,
                           nsIDocument* aLoadingDocument,
                           nsIPrincipal* aLoadingPrincipal,
                           int16_t* aImageBlockingStatus = nullptr,
                           uint32_t aContentPolicyType = nsIContentPolicy::TYPE_INTERNAL_IMAGE);

  /**
   * Returns true if objects in aDocument shouldn't initiate image loads.
   */
  static bool DocumentInactiveForImageLoads(nsIDocument* aDocument);

  /**
   * Method to start an image load.  This does not do any security checks.
   * This method will attempt to make aURI immutable; a caller that wants to
   * keep a mutable version around should pass in a clone.
   *
   * @param aURI uri of the image to be loaded
   * @param aContext element of document where the result of this request
   *                 will be used.
   * @param aLoadingDocument the document we belong to
   * @param aLoadingPrincipal the principal doing the load
   * @param aReferrer the referrer URI
   * @param aReferrerPolicy the referrer-sending policy to use on channel
   *         creation
   * @param aObserver the observer for the image load
   * @param aLoadFlags the load flags to use.  See nsIRequest
   * @param [aContentPolicyType=nsIContentPolicy::TYPE_INTERNAL_IMAGE] (Optional)
   *        The CP content type to use
   * @return the imgIRequest for the image load
   */
  static nsresult LoadImage(nsIURI* aURI,
                            nsINode* aContext,
                            nsIDocument* aLoadingDocument,
                            nsIPrincipal* aLoadingPrincipal,
                            nsIURI* aReferrer,
                            mozilla::net::ReferrerPolicy aReferrerPolicy,
                            imgINotificationObserver* aObserver,
                            int32_t aLoadFlags,
                            const nsAString& initiatorType,
                            imgRequestProxy** aRequest,
                            uint32_t aContentPolicyType = nsIContentPolicy::TYPE_INTERNAL_IMAGE);

  /**
   * Obtain an image loader that respects the given document/channel's privacy status.
   * Null document/channel arguments return the public image loader.
   */
  static imgLoader* GetImgLoaderForDocument(nsIDocument* aDoc);
  static imgLoader* GetImgLoaderForChannel(nsIChannel* aChannel,
                                           nsIDocument* aContext);

  /**
   * Returns whether the given URI is in the image cache.
   */
  static bool IsImageInCache(nsIURI* aURI, nsIDocument* aDocument);

  /**
   * Method to get an imgIContainer from an image loading content
   *
   * @param aContent The image loading content.  Must not be null.
   * @param aRequest The image request [out]
   * @return the imgIContainer corresponding to the first frame of the image
   */
  static already_AddRefed<imgIContainer> GetImageFromContent(nsIImageLoadingContent* aContent, imgIRequest **aRequest = nullptr);

  /**
   * Helper method to call imgIRequest::GetStaticRequest.
   */
  static already_AddRefed<imgRequestProxy> GetStaticRequest(imgRequestProxy* aRequest);

  /**
   * Method that decides whether a content node is draggable
   *
   * @param aContent The content node to test.
   * @return whether it's draggable
   */
  static bool ContentIsDraggable(nsIContent* aContent);

  /**
   * Method that decides whether a content node is a draggable image
   *
   * @param aContent The content node to test.
   * @return whether it's a draggable image
   */
  static bool IsDraggableImage(nsIContent* aContent);

  /**
   * Method that decides whether a content node is a draggable link
   *
   * @param aContent The content node to test.
   * @return whether it's a draggable link
   */
  static bool IsDraggableLink(const nsIContent* aContent);

  /**
   * Convenience method to create a new nodeinfo that differs only by prefix and
   * name from aNodeInfo. The new nodeinfo's name is set to aName, and prefix is
   * set to null.
   */
  static nsresult QNameChanged(mozilla::dom::NodeInfo* aNodeInfo,
                               nsIAtom* aName,
                               mozilla::dom::NodeInfo** aResult);

  /**
   * Returns the appropriate event argument names for the specified
   * namespace and event name.  Added because we need to switch between
   * SVG's "evt" and the rest of the world's "event", and because onerror
   * on window takes 5 args.
   */
  static void GetEventArgNames(int32_t aNameSpaceID, nsIAtom *aEventName,
                               bool aIsForWindow,
                               uint32_t *aArgCount, const char*** aArgNames);

  /**
   * Returns origin attributes of the document.
   **/
  static mozilla::OriginAttributes
  GetOriginAttributes(nsIDocument* aDoc);

  /**
   * Returns origin attributes of the load group.
   **/
  static mozilla::OriginAttributes
  GetOriginAttributes(nsILoadGroup* aLoadGroup);

  /**
   * Returns true if this document is in a Private Browsing window.
   */
  static bool IsInPrivateBrowsing(nsIDocument* aDoc);

  /**
   * Returns true if this loadGroup uses Private Browsing.
   */
  static bool IsInPrivateBrowsing(nsILoadGroup* aLoadGroup);

  /**
   * If aNode is not an element, return true exactly when aContent's binding
   * parent is null.
   *
   * If aNode is an element, return true exactly when aContent's binding parent
   * is the same as aNode's.
   *
   * This method is particularly useful for callers who are trying to ensure
   * that they are working with a non-anonymous descendant of a given node.  If
   * aContent is a descendant of aNode, a return value of false from this
   * method means that it's an anonymous descendant from aNode's point of view.
   *
   * Both arguments to this method must be non-null.
   */
  static bool IsInSameAnonymousTree(const nsINode* aNode, const nsIContent* aContent);

  /**
   * Return the nsIXPConnect service.
   */
  static nsIXPConnect *XPConnect()
  {
    return sXPConnect;
  }

  /**
   * Report simple error message to the browser console
   *   @param aErrorText the error message
   *   @param classification Name of the module reporting error
   */
  static void LogSimpleConsoleError(const nsAString& aErrorText,
                                    const char * classification);

  /**
   * Report a non-localized error message to the error console.
   *   @param aErrorText the error message
   *   @param aErrorFlags See nsIScriptError.
   *   @param aCategory Name of module reporting error.
   *   @param aDocument Reference to the document which triggered the message.
   *   @param [aURI=nullptr] (Optional) URI of resource containing error.
   *   @param [aSourceLine=EmptyString()] (Optional) The text of the line that
              contains the error (may be empty).
   *   @param [aLineNumber=0] (Optional) Line number within resource
              containing error.
   *   @param [aColumnNumber=0] (Optional) Column number within resource
              containing error.
              If aURI is null, then aDocument->GetDocumentURI() is used.
   *   @param [aLocationMode] (Optional) Specifies the behavior if
              error location information is omitted.
   */
  enum MissingErrorLocationMode {
    // Don't show location information in the error console.
    eOMIT_LOCATION,
    // Get location information from the currently executing script.
    eUSE_CALLING_LOCATION
  };
  static nsresult ReportToConsoleNonLocalized(const nsAString& aErrorText,
                                              uint32_t aErrorFlags,
                                              const nsACString& aCategory,
                                              const nsIDocument* aDocument,
                                              nsIURI* aURI = nullptr,
                                              const nsAFlatString& aSourceLine
                                                = EmptyString(),
                                              uint32_t aLineNumber = 0,
                                              uint32_t aColumnNumber = 0,
                                              MissingErrorLocationMode aLocationMode
                                                = eUSE_CALLING_LOCATION);

  /**
   * Report a non-localized error message to the error console base on the
   * innerWindowID.
   *   @param aErrorText the error message
   *   @param aErrorFlags See nsIScriptError.
   *   @param aCategory Name of module reporting error.
   *   @param [aInnerWindowID] Inner window ID for document which triggered the
   *          message.
   *   @param [aURI=nullptr] (Optional) URI of resource containing error.
   *   @param [aSourceLine=EmptyString()] (Optional) The text of the line that
              contains the error (may be empty).
   *   @param [aLineNumber=0] (Optional) Line number within resource
              containing error.
   *   @param [aColumnNumber=0] (Optional) Column number within resource
              containing error.
              If aURI is null, then aDocument->GetDocumentURI() is used.
   *   @param [aLocationMode] (Optional) Specifies the behavior if
              error location information is omitted.
   */
  static nsresult ReportToConsoleByWindowID(const nsAString& aErrorText,
                                            uint32_t aErrorFlags,
                                            const nsACString& aCategory,
                                            uint64_t aInnerWindowID,
                                            nsIURI* aURI = nullptr,
                                            const nsAFlatString& aSourceLine
                                              = EmptyString(),
                                            uint32_t aLineNumber = 0,
                                            uint32_t aColumnNumber = 0,
                                            MissingErrorLocationMode aLocationMode
                                              = eUSE_CALLING_LOCATION);

  /**
   * Report a localized error message to the error console.
   *   @param aErrorFlags See nsIScriptError.
   *   @param aCategory Name of module reporting error.
   *   @param aDocument Reference to the document which triggered the message.
   *   @param aFile Properties file containing localized message.
   *   @param aMessageName Name of localized message.
   *   @param [aParams=nullptr] (Optional) Parameters to be substituted into
              localized message.
   *   @param [aParamsLength=0] (Optional) Length of aParams.
   *   @param [aURI=nullptr] (Optional) URI of resource containing error.
   *   @param [aSourceLine=EmptyString()] (Optional) The text of the line that
              contains the error (may be empty).
   *   @param [aLineNumber=0] (Optional) Line number within resource
              containing error.
   *   @param [aColumnNumber=0] (Optional) Column number within resource
              containing error.
              If aURI is null, then aDocument->GetDocumentURI() is used.
   */
  enum PropertiesFile {
    eCSS_PROPERTIES,
    eXBL_PROPERTIES,
    eXUL_PROPERTIES,
    eLAYOUT_PROPERTIES,
    eFORMS_PROPERTIES,
    ePRINTING_PROPERTIES,
    eDOM_PROPERTIES,
    eHTMLPARSER_PROPERTIES,
    eSVG_PROPERTIES,
    eBRAND_PROPERTIES,
    eCOMMON_DIALOG_PROPERTIES,
    eMATHML_PROPERTIES,
    eSECURITY_PROPERTIES,
    eNECKO_PROPERTIES,
    PropertiesFile_COUNT
  };
  static nsresult ReportToConsole(uint32_t aErrorFlags,
                                  const nsACString& aCategory,
                                  const nsIDocument* aDocument,
                                  PropertiesFile aFile,
                                  const char *aMessageName,
                                  const char16_t **aParams = nullptr,
                                  uint32_t aParamsLength = 0,
                                  nsIURI* aURI = nullptr,
                                  const nsAFlatString& aSourceLine
                                    = EmptyString(),
                                  uint32_t aLineNumber = 0,
                                  uint32_t aColumnNumber = 0);

  static void LogMessageToConsole(const char* aMsg);

  /**
   * Get the localized string named |aKey| in properties file |aFile|.
   */
  static nsresult GetLocalizedString(PropertiesFile aFile,
                                     const char* aKey,
                                     nsXPIDLString& aResult);

  /**
   * A helper function that parses a sandbox attribute (of an <iframe> or a CSP
   * directive) and converts it to the set of flags used internally.
   *
   * @param aSandboxAttr  the sandbox attribute
   * @return              the set of flags (SANDBOXED_NONE if aSandboxAttr is
   *                      null)
   */
  static uint32_t ParseSandboxAttributeToFlags(const nsAttrValue* aSandboxAttr);

  /**
   * A helper function that checks if a string matches a valid sandbox flag.
   *
   * @param aFlag   the potential sandbox flag.
   * @return        true if the flag is a sandbox flag.
   */
  static bool IsValidSandboxFlag(const nsAString& aFlag);

  /**
   * A helper function that returns a string attribute corresponding to the
   * sandbox flags.
   *
   * @param aFlags    the sandbox flags
   * @param aString   the attribute corresponding to the flags (null if aFlags
   *                  is zero)
   */
  static void SandboxFlagsToString(uint32_t aFlags, nsAString& aString);

  /**
   * Helper function that generates a UUID.
   */
  static nsresult GenerateUUIDInPlace(nsID& aUUID);

  static bool PrefetchEnabled(nsIDocShell* aDocShell);

  /**
   * Fill (with the parameters given) the localized string named |aKey| in
   * properties file |aFile|.
   */
private:
  static nsresult FormatLocalizedString(PropertiesFile aFile,
                                        const char* aKey,
                                        const char16_t** aParams,
                                        uint32_t aParamsLength,
                                        nsXPIDLString& aResult);

public:
  template<uint32_t N>
  static nsresult FormatLocalizedString(PropertiesFile aFile,
                                        const char* aKey,
                                        const char16_t* (&aParams)[N],
                                        nsXPIDLString& aResult)
  {
    return FormatLocalizedString(aFile, aKey, aParams, N, aResult);
  }

  /**
   * Fill (with the parameters given) the localized string named |aKey| in
   * properties file |aFile| consuming an nsTArray of nsString parameters rather
   * than a char16_t** for the sake of avoiding use-after-free errors involving
   * temporaries.
   */
  static nsresult FormatLocalizedString(PropertiesFile aFile,
                                        const char* aKey,
                                        const nsTArray<nsString>& aParamArray,
                                        nsXPIDLString& aResult);

  /**
   * Returns true if aDocument is a chrome document
   */
  static bool IsChromeDoc(nsIDocument *aDocument);

  /**
   * Returns true if aDocument is in a docshell whose parent is the same type
   */
  static bool IsChildOfSameType(nsIDocument* aDoc);

  /**
   * Returns true if the content-type is any of the supported script types.
   */
  static bool IsScriptType(const nsACString& aContentType);

  /**
   * Returns true if the content-type will be rendered as plain-text.
   */
  static bool IsPlainTextType(const nsACString& aContentType);

  /**
   * Returns true iff the type is rendered as plain text and doesn't support
   * non-UTF-8 encodings.
   */
  static bool IsUtf8OnlyPlainTextType(const nsACString& aContentType);

  /**
   * Get the script file name to use when compiling the script
   * referenced by aURI. In cases where there's no need for any extra
   * security wrapper automation the script file name that's returned
   * will be the spec in aURI, else it will be the spec in aDocument's
   * URI followed by aURI's spec, separated by " -> ". Returns true
   * if the script file name was modified, false if it's aURI's
   * spec.
   */
  static bool GetWrapperSafeScriptFilename(nsIDocument *aDocument,
                                             nsIURI *aURI,
                                             nsACString& aScriptURI,
                                             nsresult* aRv);


  /**
   * Returns true if aDocument belongs to a chrome docshell for
   * display purposes.  Returns false for null documents or documents
   * which do not belong to a docshell.
   */
  static bool IsInChromeDocshell(nsIDocument *aDocument);

  /**
   * Return the content policy service
   */
  static nsIContentPolicy *GetContentPolicy();

  /**
   * Map internal content policy types to external ones.
   */
  static nsContentPolicyType InternalContentPolicyTypeToExternal(nsContentPolicyType aType);

  /**
   * Map internal content policy types to external ones or preload types:
   *   * TYPE_INTERNAL_SCRIPT_PRELOAD
   *   * TYPE_INTERNAL_IMAGE_PRELOAD
   *   * TYPE_INTERNAL_STYLESHEET_PRELOAD
   *
   * Note: DO NOT call this function unless you know what you're doing!
   */
  static nsContentPolicyType InternalContentPolicyTypeToExternalOrPreload(nsContentPolicyType aType);

  /**
   * Map internal content policy types to external ones, worker, or preload types:
   *   * TYPE_INTERNAL_WORKER
   *   * TYPE_INTERNAL_SHARED_WORKER
   *   * TYPE_INTERNAL_SERVICE_WORKER
   *
   * Note: DO NOT call this function unless you know what you're doing!
   */
  static nsContentPolicyType InternalContentPolicyTypeToExternalOrWorker(nsContentPolicyType aType);

  /**
   * Returns true if the content policy type is any of:
   *   * TYPE_INTERNAL_SCRIPT_PRELOAD
   *   * TYPE_INTERNAL_IMAGE_PRELOAD
   *   * TYPE_INTERNAL_STYLESHEET_PRELOAD
   */
  static bool IsPreloadType(nsContentPolicyType aType);

  /**
   * Quick helper to determine whether there are any mutation listeners
   * of a given type that apply to this content or any of its ancestors.
   * The method has the side effect to call document's MayDispatchMutationEvent
   * using aTargetForSubtreeModified as the parameter.
   *
   * @param aNode  The node to search for listeners
   * @param aType  The type of listener (NS_EVENT_BITS_MUTATION_*)
   * @param aTargetForSubtreeModified The node which is the target of the
   *                                  possible DOMSubtreeModified event.
   *
   * @return true if there are mutation listeners of the specified type
   */
  static bool HasMutationListeners(nsINode* aNode,
                                     uint32_t aType,
                                     nsINode* aTargetForSubtreeModified);

  /**
   * Quick helper to determine whether there are any mutation listeners
   * of a given type that apply to any content in this document. It is valid
   * to pass null for aDocument here, in which case this function always
   * returns true.
   *
   * @param aDocument The document to search for listeners
   * @param aType     The type of listener (NS_EVENT_BITS_MUTATION_*)
   *
   * @return true if there are mutation listeners of the specified type
   */
  static bool HasMutationListeners(nsIDocument* aDocument,
                                     uint32_t aType);
  /**
   * Synchronously fire DOMNodeRemoved on aChild. Only fires the event if
   * there really are listeners by checking using the HasMutationListeners
   * function above. The function makes sure to hold the relevant objects alive
   * for the duration of the event firing. However there are no guarantees
   * that any of the objects are alive by the time the function returns.
   * If you depend on that you need to hold references yourself.
   *
   * @param aChild    The node to fire DOMNodeRemoved at.
   * @param aParent   The parent of aChild.
   * @param aOwnerDoc The ownerDocument of aChild.
   */
  static void MaybeFireNodeRemoved(nsINode* aChild, nsINode* aParent,
                                   nsIDocument* aOwnerDoc);

  /**
   * This method creates and dispatches a trusted event.
   * Works only with events which can be created by calling
   * nsIDOMDocument::CreateEvent() with parameter "Events".
   * @param aDoc           The document which will be used to create the event.
   * @param aTarget        The target of the event, should be QIable to
   *                       nsIDOMEventTarget.
   * @param aEventName     The name of the event.
   * @param aCanBubble     Whether the event can bubble.
   * @param aCancelable    Is the event cancelable.
   * @param aDefaultAction Set to true if default action should be taken,
   *                       see nsIDOMEventTarget::DispatchEvent.
   */
  static nsresult DispatchTrustedEvent(nsIDocument* aDoc,
                                       nsISupports* aTarget,
                                       const nsAString& aEventName,
                                       bool aCanBubble,
                                       bool aCancelable,
                                       bool *aDefaultAction = nullptr);

  /**
   * This method creates and dispatches a untrusted event.
   * Works only with events which can be created by calling
   * nsIDOMDocument::CreateEvent() with parameter "Events".
   * @param aDoc           The document which will be used to create the event.
   * @param aTarget        The target of the event, should be QIable to
   *                       nsIDOMEventTarget.
   * @param aEventName     The name of the event.
   * @param aCanBubble     Whether the event can bubble.
   * @param aCancelable    Is the event cancelable.
   * @param aDefaultAction Set to true if default action should be taken,
   *                       see nsIDOMEventTarget::DispatchEvent.
   */
  static nsresult DispatchUntrustedEvent(nsIDocument* aDoc,
                                         nsISupports* aTarget,
                                         const nsAString& aEventName,
                                         bool aCanBubble,
                                         bool aCancelable,
                                         bool *aDefaultAction = nullptr);

  /**
   * This method creates and dispatches a trusted event to the chrome
   * event handler (the parent object of the DOM Window in the event target
   * chain). Note, chrome event handler is used even if aTarget is a chrome
   * object. Use DispatchEventOnlyToChrome if the normal event dispatching is
   * wanted in case aTarget is a chrome object.
   * Works only with events which can be created by calling
   * nsIDOMDocument::CreateEvent() with parameter "Events".
   * @param aDocument      The document which will be used to create the event,
   *                       and whose window's chrome handler will be used to
   *                       dispatch the event.
   * @param aTarget        The target of the event, used for event->SetTarget()
   * @param aEventName     The name of the event.
   * @param aCanBubble     Whether the event can bubble.
   * @param aCancelable    Is the event cancelable.
   * @param aDefaultAction Set to true if default action should be taken,
   *                       see nsIDOMEventTarget::DispatchEvent.
   */
  static nsresult DispatchChromeEvent(nsIDocument* aDoc,
                                      nsISupports* aTarget,
                                      const nsAString& aEventName,
                                      bool aCanBubble,
                                      bool aCancelable,
                                      bool *aDefaultAction = nullptr);

  /**
   * Helper function for dispatching a "DOMWindowFocus" event to
   * the chrome event handler of the given DOM Window. This has the effect
   * of focusing the corresponding tab and bringing the browser window
   * to the foreground.
   */
  static nsresult DispatchFocusChromeEvent(nsPIDOMWindowOuter* aWindow);

  /**
   * This method creates and dispatches a trusted event.
   * If aTarget is not a chrome object, the nearest chrome object in the
   * propagation path will be used as the start of the event target chain.
   * This method is different than DispatchChromeEvent, which always dispatches
   * events to chrome event handler. DispatchEventOnlyToChrome works like
   * DispatchTrustedEvent in the case aTarget is a chrome object.
   * Works only with events which can be created by calling
   * nsIDOMDocument::CreateEvent() with parameter "Events".
   * @param aDoc           The document which will be used to create the event.
   * @param aTarget        The target of the event, should be QIable to
   *                       nsIDOMEventTarget.
   * @param aEventName     The name of the event.
   * @param aCanBubble     Whether the event can bubble.
   * @param aCancelable    Is the event cancelable.
   * @param aDefaultAction Set to true if default action should be taken,
   *                       see nsIDOMEventTarget::DispatchEvent.
   */
  static nsresult DispatchEventOnlyToChrome(nsIDocument* aDoc,
                                            nsISupports* aTarget,
                                            const nsAString& aEventName,
                                            bool aCanBubble,
                                            bool aCancelable,
                                            bool *aDefaultAction = nullptr);

  /**
   * Determines if an event attribute name (such as onclick) is valid for
   * a given element type. Types are from the EventNameType enumeration
   * defined above.
   *
   * @param aName the event name to look up
   * @param aType the type of content
   */
  static bool IsEventAttributeName(nsIAtom* aName, int32_t aType);

  /**
   * Return the event message for the event with the given name. The name is
   * the event name with the 'on' prefix. Returns eUnidentifiedEvent if the
   * event doesn't match a known event name.
   *
   * @param aName the event name to look up
   */
  static mozilla::EventMessage GetEventMessage(nsIAtom* aName);

  /**
   * Returns the EventMessage and nsIAtom to be used for event listener
   * registration.
   */
  static mozilla::EventMessage
  GetEventMessageAndAtomForListener(const nsAString& aName, nsIAtom** aOnName);

  /**
   * Return the EventClassID for the event with the given name. The name is the
   * event name *without* the 'on' prefix. Returns eBasicEventClass if the event
   * is not known to be of any particular event class.
   *
   * @param aName the event name to look up
   */
  static mozilla::EventClassID GetEventClassID(const nsAString& aName);

  /**
   * Return the event message and atom for the event with the given name.
   * The name is the event name *without* the 'on' prefix.
   * Returns eUnidentifiedEvent on the aEventID if the
   * event doesn't match a known event name in the category.
   *
   * @param aName the event name to look up
   * @param aEventClassID only return event id for aEventClassID
   */
  static nsIAtom* GetEventMessageAndAtom(const nsAString& aName,
                                         mozilla::EventClassID aEventClassID,
                                         mozilla::EventMessage* aEventMessage);

  /**
   * Used only during traversal of the XPCOM graph by the cycle
   * collector: push a pointer to the listener manager onto the
   * children deque, if it exists. Do nothing if there is no listener
   * manager.
   *
   * Crucially: does not perform any refcounting operations.
   *
   * @param aNode The node to traverse.
   * @param children The buffer to push a listener manager pointer into.
   */
  static void TraverseListenerManager(nsINode *aNode,
                                      nsCycleCollectionTraversalCallback &cb);

  /**
   * Get the eventlistener manager for aNode, creating it if it does not
   * already exist.
   *
   * @param aNode The node for which to get the eventlistener manager.
   */
  static mozilla::EventListenerManager*
    GetListenerManagerForNode(nsINode* aNode);
  /**
   * Get the eventlistener manager for aNode, returning null if it does not
   * already exist.
   *
   * @param aNode The node for which to get the eventlistener manager.
   */
  static mozilla::EventListenerManager*
    GetExistingListenerManagerForNode(const nsINode* aNode);

  static void UnmarkGrayJSListenersInCCGenerationDocuments();

  /**
   * Remove the eventlistener manager for aNode.
   *
   * @param aNode The node for which to remove the eventlistener manager.
   */
  static void RemoveListenerManager(nsINode *aNode);

  static bool IsInitialized()
  {
    return sInitialized;
  }

  /**
   * Checks if the localname/prefix/namespace triple is valid wrt prefix
   * and namespace according to the Namespaces in XML and DOM Code
   * specfications.
   *
   * @param aLocalname localname of the node
   * @param aPrefix prefix of the node
   * @param aNamespaceID namespace of the node
   */
  static bool IsValidNodeName(nsIAtom *aLocalName, nsIAtom *aPrefix,
                                int32_t aNamespaceID);

  /**
   * Creates a DocumentFragment from text using a context node to resolve
   * namespaces.
   *
   * Note! In the HTML case with the HTML5 parser enabled, this is only called
   * from Range.createContextualFragment() and the implementation here is
   * quirky accordingly (html context node behaves like a body context node).
   * If you don't want that quirky behavior, don't use this method as-is!
   *
   * @param aContextNode the node which is used to resolve namespaces
   * @param aFragment the string which is parsed to a DocumentFragment
   * @param aReturn the resulting fragment
   * @param aPreventScriptExecution whether to mark scripts as already started
   */
  static nsresult CreateContextualFragment(nsINode* aContextNode,
                                           const nsAString& aFragment,
                                           bool aPreventScriptExecution,
                                           nsIDOMDocumentFragment** aReturn);
  static already_AddRefed<mozilla::dom::DocumentFragment>
  CreateContextualFragment(nsINode* aContextNode, const nsAString& aFragment,
                           bool aPreventScriptExecution,
                           mozilla::ErrorResult& aRv);

  /**
   * Invoke the fragment parsing algorithm (innerHTML) using the HTML parser.
   *
   * @param aSourceBuffer the string being set as innerHTML
   * @param aTargetNode the target container
   * @param aContextLocalName local name of context node
   * @param aContextNamespace namespace of context node
   * @param aQuirks true to make <table> not close <p>
   * @param aPreventScriptExecution true to prevent scripts from executing;
   *        don't set to false when parsing into a target node that has been
   *        bound to tree.
   * @return NS_ERROR_DOM_INVALID_STATE_ERR if a re-entrant attempt to parse
   *         fragments is made, NS_ERROR_OUT_OF_MEMORY if aSourceBuffer is too
   *         long and NS_OK otherwise.
   */
  static nsresult ParseFragmentHTML(const nsAString& aSourceBuffer,
                                    nsIContent* aTargetNode,
                                    nsIAtom* aContextLocalName,
                                    int32_t aContextNamespace,
                                    bool aQuirks,
                                    bool aPreventScriptExecution);

  /**
   * Invoke the fragment parsing algorithm (innerHTML) using the XML parser.
   *
   * @param aSourceBuffer the string being set as innerHTML
   * @param aTargetNode the target container
   * @param aTagStack the namespace mapping context
   * @param aPreventExecution whether to mark scripts as already started
   * @param aReturn the result fragment
   * @return NS_ERROR_DOM_INVALID_STATE_ERR if a re-entrant attempt to parse
   *         fragments is made, a return code from the XML parser.
   */
  static nsresult ParseFragmentXML(const nsAString& aSourceBuffer,
                                   nsIDocument* aDocument,
                                   nsTArray<nsString>& aTagStack,
                                   bool aPreventScriptExecution,
                                   nsIDOMDocumentFragment** aReturn);

  /**
   * Parse a string into a document using the HTML parser.
   * Script elements are marked unexecutable.
   *
   * @param aSourceBuffer the string to parse as an HTML document
   * @param aTargetDocument the document object to parse into. Must not have
   *                        child nodes.
   * @param aScriptingEnabledForNoscriptParsing whether <noscript> is parsed
   *                                            as if scripting was enabled
   * @return NS_ERROR_DOM_INVALID_STATE_ERR if a re-entrant attempt to parse
   *         fragments is made, NS_ERROR_OUT_OF_MEMORY if aSourceBuffer is too
   *         long and NS_OK otherwise.
   */
  static nsresult ParseDocumentHTML(const nsAString& aSourceBuffer,
                                    nsIDocument* aTargetDocument,
                                    bool aScriptingEnabledForNoscriptParsing);

  /**
   * Converts HTML source to plain text by parsing the source and using the
   * plain text serializer on the resulting tree.
   *
   * @param aSourceBuffer the string to parse as an HTML document
   * @param aResultBuffer the string where the plain text result appears;
   *                      may be the same string as aSourceBuffer
   * @param aFlags Flags from nsIDocumentEncoder.
   * @param aWrapCol Number of columns after which to line wrap; 0 for no
   *                 auto-wrapping
   * @return NS_ERROR_DOM_INVALID_STATE_ERR if a re-entrant attempt to parse
   *         fragments is made, NS_ERROR_OUT_OF_MEMORY if aSourceBuffer is too
   *         long and NS_OK otherwise.
   */
  static nsresult ConvertToPlainText(const nsAString& aSourceBuffer,
                                     nsAString& aResultBuffer,
                                     uint32_t aFlags,
                                     uint32_t aWrapCol);

  /**
   * Sets the text contents of a node by replacing all existing children
   * with a single text child.
   *
   * The function always notifies.
   *
   * Will reuse the first text child if one is available. Will not reuse
   * existing cdata children.
   *
   * @param aContent Node to set contents of.
   * @param aValue   Value to set contents to.
   * @param aTryReuse When true, the function will try to reuse an existing
   *                  textnodes rather than always creating a new one.
   */
  static nsresult SetNodeTextContent(nsIContent* aContent,
                                     const nsAString& aValue,
                                     bool aTryReuse);

  /**
   * Get the textual contents of a node. This is a concatenation of all
   * textnodes that are direct or (depending on aDeep) indirect children
   * of the node.
   *
   * NOTE! No serialization takes place and <br> elements
   * are not converted into newlines. Only textnodes and cdata nodes are
   * added to the result.
   *
   * @see nsLayoutUtils::GetFrameTextContent
   *
   * @param aNode Node to get textual contents of.
   * @param aDeep If true child elements of aNode are recursivly descended
   *              into to find text children.
   * @param aResult the result. Out param.
   * @return false on out of memory errors, true otherwise.
   */
  MOZ_MUST_USE
  static bool GetNodeTextContent(nsINode* aNode, bool aDeep,
                                 nsAString& aResult, const mozilla::fallible_t&);

  static void GetNodeTextContent(nsINode* aNode, bool aDeep,
                                 nsAString& aResult);

  /**
   * Same as GetNodeTextContents but appends the result rather than sets it.
   */
  static bool AppendNodeTextContent(nsINode* aNode, bool aDeep,
                                    nsAString& aResult, const mozilla::fallible_t&);

  /**
   * Utility method that checks if a given node has any non-empty children. This
   * method does not descend recursively into children by default.
   *
   * @param aDiscoverMode Set to eRecurseIntoChildren to descend recursively
   * into children.
   */
  enum TextContentDiscoverMode : uint8_t {
    eRecurseIntoChildren, eDontRecurseIntoChildren
  };

  static bool HasNonEmptyTextContent(
    nsINode* aNode,
    TextContentDiscoverMode aDiscoverMode = eDontRecurseIntoChildren);

  /**
   * Delete strings allocated for nsContentList matches
   */
  static void DestroyMatchString(void* aData);

  /**
   * Unbinds the content from the tree and nulls it out if it's not null.
   */
  static void DestroyAnonymousContent(nsCOMPtr<nsIContent>* aContent);
  static void DestroyAnonymousContent(nsCOMPtr<Element>* aElement);

  /*
   * Notify when the first XUL menu is opened and when the all XUL menus are
   * closed. At opening, aInstalling should be TRUE, otherwise, it should be
   * FALSE.
   */
  static void NotifyInstalledMenuKeyboardListener(bool aInstalling);

  /**
   * Returns true if aPrincipal is the system principal.
   */
  static bool IsSystemPrincipal(nsIPrincipal* aPrincipal);

  /**
   * Returns true if aPrincipal is an ExpandedPrincipal.
   */
  static bool IsExpandedPrincipal(nsIPrincipal* aPrincipal);

  /**
   * Returns true if aPrincipal is the system or an ExpandedPrincipal.
   */
  static bool IsSystemOrExpandedPrincipal(nsIPrincipal* aPrincipal)
  {
    return IsSystemPrincipal(aPrincipal) || IsExpandedPrincipal(aPrincipal);
  }

  /**
   * Gets the system principal from the security manager.
   */
  static nsIPrincipal* GetSystemPrincipal();

  /**
   * Gets the null subject principal singleton. This is only useful for
   * assertions.
   */
  static nsIPrincipal* GetNullSubjectPrincipal() { return sNullSubjectPrincipal; }

  /**
   * *aResourcePrincipal is a principal describing who may access the contents
   * of a resource. The resource can only be consumed by a principal that
   * subsumes *aResourcePrincipal. MAKE SURE THAT NOTHING EVER ACTS WITH THE
   * AUTHORITY OF *aResourcePrincipal.
   * It may be null to indicate that the resource has no data from any origin
   * in it yet and anything may access the resource.
   * Additional data is being mixed into the resource from aExtraPrincipal
   * (which may be null; if null, no data is being mixed in and this function
   * will do nothing). Update *aResourcePrincipal to reflect the new data.
   * If *aResourcePrincipal subsumes aExtraPrincipal, nothing needs to change,
   * otherwise *aResourcePrincipal is replaced with the system principal.
   * Returns true if *aResourcePrincipal changed.
   */
  static bool CombineResourcePrincipals(nsCOMPtr<nsIPrincipal>* aResourcePrincipal,
                                        nsIPrincipal* aExtraPrincipal);

  /**
   * Trigger a link with uri aLinkURI. If aClick is false, this triggers a
   * mouseover on the link, otherwise it triggers a load after doing a
   * security check using aContent's principal.
   *
   * @param aContent the node on which a link was triggered.
   * @param aPresContext the pres context, must be non-null.
   * @param aLinkURI the URI of the link, must be non-null.
   * @param aTargetSpec the target (like target=, may be empty).
   * @param aClick whether this was a click or not (if false, this method
   *               assumes you just hovered over the link).
   * @param aIsUserTriggered whether the user triggered the link. This would be
   *                         false for loads from auto XLinks or from the
   *                         click() method if we ever implement it.
   * @param aIsTrusted If false, JS Context will be pushed to stack
   *                   when the link is triggered.
   */
  static void TriggerLink(nsIContent *aContent, nsPresContext *aPresContext,
                          nsIURI *aLinkURI, const nsString& aTargetSpec,
                          bool aClick, bool aIsUserTriggered,
                          bool aIsTrusted);

  /**
   * Get the link location.
   */
  static void GetLinkLocation(mozilla::dom::Element* aElement,
                              nsString& aLocationString);

  /**
   * Return top-level widget in the parent chain.
   */
  static nsIWidget* GetTopLevelWidget(nsIWidget* aWidget);

  /**
   * Return the localized ellipsis for UI.
   */
  static const nsDependentString GetLocalizedEllipsis();

  /**
   * Hide any XUL popups associated with aDocument, including any documents
   * displayed in child frames. Does nothing if aDocument is null.
   */
  static void HidePopupsInDocument(nsIDocument* aDocument);

  /**
   * Retrieve the current drag session, or null if no drag is currently occuring
   */
  static already_AddRefed<nsIDragSession> GetDragSession();

  /*
   * Initialize and set the dataTransfer field of an WidgetDragEvent.
   */
  static nsresult SetDataTransferInEvent(mozilla::WidgetDragEvent* aDragEvent);

  // filters the drag and drop action to fit within the effects allowed and
  // returns it.
  static uint32_t FilterDropEffect(uint32_t aAction, uint32_t aEffectAllowed);

  /*
   * Return true if the target of a drop event is a content document that is
   * an ancestor of the document for the source of the drag.
   */
  static bool CheckForSubFrameDrop(nsIDragSession* aDragSession,
                                   mozilla::WidgetDragEvent* aDropEvent);

  /**
   * Return true if aURI is a local file URI (i.e. file://).
   */
  static bool URIIsLocalFile(nsIURI *aURI);

  /**
   * Get the application manifest URI for this document.  The manifest URI
   * is specified in the manifest= attribute of the root element of the
   * document.
   *
   * @param aDocument The document that lists the manifest.
   * @param aURI The manifest URI.
   */
  static void GetOfflineAppManifest(nsIDocument *aDocument, nsIURI **aURI);

  /**
   * Check whether an application should be allowed to use offline APIs.
   */
  static bool OfflineAppAllowed(nsIURI *aURI);

  /**
   * Check whether an application should be allowed to use offline APIs.
   */
  static bool OfflineAppAllowed(nsIPrincipal *aPrincipal);

  /**
   * If offline-apps.allow_by_default is true, we set offline-app permission
   * for the principal and return true.  Otherwise false.
   */
  static bool MaybeAllowOfflineAppByDefault(nsIPrincipal *aPrincipal);

  /**
   * Increases the count of blockers preventing scripts from running.
   * NOTE: You might want to use nsAutoScriptBlocker rather than calling
   * this directly
   */
  static void AddScriptBlocker();

  /**
   * Decreases the count of blockers preventing scripts from running.
   * NOTE: You might want to use nsAutoScriptBlocker rather than calling
   * this directly
   *
   * WARNING! Calling this function could synchronously execute scripts.
   */
  static void RemoveScriptBlocker();

  /**
   * Add a runnable that is to be executed as soon as it's safe to execute
   * scripts.
   * NOTE: If it's currently safe to execute scripts, aRunnable will be run
   *       synchronously before the function returns.
   *
   * @param aRunnable  The nsIRunnable to run as soon as it's safe to execute
   *                   scripts. Passing null is allowed and results in nothing
   *                   happening. It is also allowed to pass an object that
   *                   has not yet been AddRefed.
   */
  static void AddScriptRunner(already_AddRefed<nsIRunnable> aRunnable);
  static void AddScriptRunner(nsIRunnable* aRunnable);

  /**
   * Returns true if it's safe to execute content script and false otherwise.
   *
   * The only known case where this lies is mutation events. They run, and can
   * run anything else, when this function returns false, but this is ok.
   */
  static bool IsSafeToRunScript() {
    return sScriptBlockerCount == 0;
  }

  // XXXcatalinb: workaround for weird include error when trying to reference
  // ipdl types in WindowWatcher.
  static nsIWindowProvider*
  GetWindowProviderForContentProcess();

  // Returns the browser window with the most recent time stamp that is
  // not in private browsing mode.
  static already_AddRefed<nsPIDOMWindowOuter>
  GetMostRecentNonPBWindow();

  /**
   * Call this function if !IsSafeToRunScript() and we fail to run the script
   * (rather than using AddScriptRunner as we usually do). |aDocument| is
   * optional as it is only used for showing the URL in the console.
   */
  static void WarnScriptWasIgnored(nsIDocument* aDocument);

  /**
   * Add a "synchronous section", in the form of an nsIRunnable run once the
   * event loop has reached a "stable state". |aRunnable| must not cause any
   * queued events to be processed (i.e. must not spin the event loop).
   * We've reached a stable state when the currently executing task/event has
   * finished, see
   * http://www.whatwg.org/specs/web-apps/current-work/multipage/webappapis.html#synchronous-section
   * In practice this runs aRunnable once the currently executing event
   * finishes. If called multiple times per task/event, all the runnables will
   * be executed, in the order in which RunInStableState() was called.
   */
  static void RunInStableState(already_AddRefed<nsIRunnable> aRunnable);

  /* Add a "synchronous section", in the form of an nsIRunnable run once the
   * event loop has reached a "metastable state". |aRunnable| must not cause any
   * queued events to be processed (i.e. must not spin the event loop).
   * We've reached a metastable state when the currently executing task or
   * microtask has finished.  This is not specced at this time.
   * In practice this runs aRunnable once the currently executing task or
   * microtask finishes.  If called multiple times per microtask, all the
   * runnables will be executed, in the order in which RunInMetastableState()
   * was called
   */
  static void RunInMetastableState(already_AddRefed<nsIRunnable> aRunnable);

  // Call EnterMicroTask when you're entering JS execution.
  // Usually the best way to do this is to use nsAutoMicroTask.
  static void EnterMicroTask();
  static void LeaveMicroTask();

  static bool IsInMicroTask();
  static uint32_t MicroTaskLevel();
  static void SetMicroTaskLevel(uint32_t aLevel);

  static void PerformMainThreadMicroTaskCheckpoint();

  /* Process viewport META data. This gives us information for the scale
   * and zoom of a page on mobile devices. We stick the information in
   * the document header and use it later on after rendering.
   *
   * See Bug #436083
   */
  static nsresult ProcessViewportInfo(nsIDocument *aDocument,
                                      const nsAString &viewportInfo);

  static nsIScriptContext* GetContextForEventHandlers(nsINode* aNode,
                                                      nsresult* aRv);

  static JSContext *GetCurrentJSContext();
  static JSContext *GetCurrentJSContextForThread();

  /**
   * Case insensitive comparison between two strings. However it only ignores
   * case for ASCII characters a-z.
   */
  static bool EqualsIgnoreASCIICase(const nsAString& aStr1,
                                    const nsAString& aStr2);

  /**
   * Convert ASCII A-Z to a-z.
   */
  static void ASCIIToLower(nsAString& aStr);
  static void ASCIIToLower(nsACString& aStr);
  static void ASCIIToLower(const nsAString& aSource, nsAString& aDest);
  static void ASCIIToLower(const nsACString& aSource, nsACString& aDest);

  /**
   * Convert ASCII a-z to A-Z.
   */
  static void ASCIIToUpper(nsAString& aStr);
  static void ASCIIToUpper(nsACString& aStr);
  static void ASCIIToUpper(const nsAString& aSource, nsAString& aDest);
  static void ASCIIToUpper(const nsACString& aSource, nsACString& aDest);

  /**
   * Return whether aStr contains an ASCII uppercase character.
   */
  static bool StringContainsASCIIUpper(const nsAString& aStr);

  // Returns NS_OK for same origin, error (NS_ERROR_DOM_BAD_URI) if not.
  static nsresult CheckSameOrigin(nsIChannel *aOldChannel, nsIChannel *aNewChannel);
  static nsIInterfaceRequestor* SameOriginChecker();

  /**
   * Get the Origin of the passed in nsIPrincipal or nsIURI. If the passed in
   * nsIURI or the URI of the passed in nsIPrincipal does not have a host, the
   * origin is set to 'null'.
   *
   * The ASCII versions return a ASCII strings that are puny-code encoded,
   * suitable for, for example, header values. The UTF versions return strings
   * containing international characters.
   *
   * @pre aPrincipal/aOrigin must not be null.
   *
   * @note this should be used for HTML5 origin determination.
   */
  static nsresult GetASCIIOrigin(nsIPrincipal* aPrincipal,
                                 nsACString& aOrigin);
  static nsresult GetASCIIOrigin(nsIURI* aURI, nsACString& aOrigin);
  static nsresult GetUTFOrigin(nsIPrincipal* aPrincipal,
                               nsAString& aOrigin);
  static nsresult GetUTFOrigin(nsIURI* aURI, nsAString& aOrigin);

  /**
   * This method creates and dispatches "command" event, which implements
   * nsIDOMXULCommandEvent.
   * If aShell is not null, dispatching goes via
   * nsIPresShell::HandleDOMEventWithTarget.
   */
  static nsresult DispatchXULCommand(nsIContent* aTarget,
                                     bool aTrusted,
                                     nsIDOMEvent* aSourceEvent = nullptr,
                                     nsIPresShell* aShell = nullptr,
                                     bool aCtrl = false,
                                     bool aAlt = false,
                                     bool aShift = false,
                                     bool aMeta = false);

  static bool CheckMayLoad(nsIPrincipal* aPrincipal, nsIChannel* aChannel, bool aAllowIfInheritsPrincipal);

  /**
   * The method checks whether the caller can access native anonymous content.
   * If there is no JS in the stack or privileged JS is running, this
   * method returns true, otherwise false.
   */
  static bool CanAccessNativeAnon();

  MOZ_MUST_USE
  static nsresult WrapNative(JSContext *cx, nsISupports *native,
                             const nsIID* aIID, JS::MutableHandle<JS::Value> vp,
                             bool aAllowWrapping = true)
  {
    return WrapNative(cx, native, nullptr, aIID, vp, aAllowWrapping);
  }

  // Same as the WrapNative above, but use this one if aIID is nsISupports' IID.
  MOZ_MUST_USE
  static nsresult WrapNative(JSContext *cx, nsISupports *native,
                             JS::MutableHandle<JS::Value> vp,
                             bool aAllowWrapping = true)
  {
    return WrapNative(cx, native, nullptr, nullptr, vp, aAllowWrapping);
  }

  MOZ_MUST_USE
  static nsresult WrapNative(JSContext *cx, nsISupports *native,
                             nsWrapperCache *cache,
                             JS::MutableHandle<JS::Value> vp,
                             bool aAllowWrapping = true)
  {
    return WrapNative(cx, native, cache, nullptr, vp, aAllowWrapping);
  }

  /**
   * Creates an arraybuffer from a binary string.
   */
  static nsresult CreateArrayBuffer(JSContext *aCx, const nsACString& aData,
                                    JSObject** aResult);

  static void StripNullChars(const nsAString& aInStr, nsAString& aOutStr);

  /**
   * Strip all \n, \r and nulls from the given string
   * @param aString the string to remove newlines from [in/out]
   */
  static void RemoveNewlines(nsString &aString);

  /**
   * Convert Windows and Mac platform linebreaks to \n.
   * @param aString the string to convert the newlines inside [in/out]
   */
  static void PlatformToDOMLineBreaks(nsString &aString);
  MOZ_MUST_USE
  static bool PlatformToDOMLineBreaks(nsString &aString,
                                      const mozilla::fallible_t&);

  /**
   * Populates aResultString with the contents of the string-buffer aBuf, up
   * to aBuf's null-terminator.  aBuf must not be null. Ownership of the string
   * is not transferred.
   */
  static void PopulateStringFromStringBuffer(nsStringBuffer* aBuf,
                                             nsAString& aResultString);

  static bool IsHandlingKeyBoardEvent()
  {
    return sIsHandlingKeyBoardEvent;
  }

  static void SetIsHandlingKeyBoardEvent(bool aHandling)
  {
    sIsHandlingKeyBoardEvent = aHandling;
  }

  /**
   * Utility method for getElementsByClassName.  aRootNode is the node (either
   * document or element), which getElementsByClassName was called on.
   */
  static already_AddRefed<nsContentList>
  GetElementsByClassName(nsINode* aRootNode, const nsAString& aClasses)
  {
    NS_PRECONDITION(aRootNode, "Must have root node");

    return NS_GetFuncStringHTMLCollection(aRootNode, MatchClassNames,
                                          DestroyClassNameArray,
                                          AllocClassMatchingInfo,
                                          aClasses);
  }

  /**
   * Returns a presshell for this document, if there is one. This will be
   * aDoc's direct presshell if there is one, otherwise we'll look at all
   * ancestor documents to try to find a presshell, so for example this can
   * still find a presshell for documents in display:none frames that have
   * no presentation. So you have to be careful how you use this presshell ---
   * getting generic data like a device context or widget from it is OK, but it
   * might not be this document's actual presentation.
   */
  static nsIPresShell* FindPresShellForDocument(const nsIDocument* aDoc);

  /**
   * Returns the widget for this document if there is one. Looks at all ancestor
   * documents to try to find a widget, so for example this can still find a
   * widget for documents in display:none frames that have no presentation.
   */
  static nsIWidget* WidgetForDocument(const nsIDocument* aDoc);

  /**
   * Returns a layer manager to use for the given document. Basically we
   * look up the document hierarchy for the first document which has
   * a presentation with an associated widget, and use that widget's
   * layer manager.
   *
   * @param aDoc the document for which to return a layer manager.
   * @param aAllowRetaining an outparam that states whether the returned
   * layer manager should be used for retained layers
   */
  static already_AddRefed<mozilla::layers::LayerManager>
  LayerManagerForDocument(const nsIDocument *aDoc);

  /**
   * Returns a layer manager to use for the given document. Basically we
   * look up the document hierarchy for the first document which has
   * a presentation with an associated widget, and use that widget's
   * layer manager. In addition to the normal layer manager lookup this will
   * specifically request a persistent layer manager. This means that the layer
   * manager is expected to remain the layer manager for the document in the
   * forseeable future. This function should be used carefully as it may change
   * the document's layer manager.
   *
   * @param aDoc the document for which to return a layer manager.
   * @param aAllowRetaining an outparam that states whether the returned
   * layer manager should be used for retained layers
   */
  static already_AddRefed<mozilla::layers::LayerManager>
  PersistentLayerManagerForDocument(nsIDocument *aDoc);

  /**
   * Determine whether a content node is focused or not,
   *
   * @param aContent the content node to check
   * @return true if the content node is focused, false otherwise.
   */
  static bool IsFocusedContent(const nsIContent *aContent);

  /**
   * Returns true if the DOM full-screen API is enabled.
   */
  static bool IsFullScreenApiEnabled();

  /**
   * Returns true if the unprefixed fullscreen API is enabled.
   */
  static bool IsUnprefixedFullscreenApiEnabled()
    { return sIsUnprefixedFullscreenApiEnabled; }

  /**
   * Returns true if requests for full-screen are allowed in the current
   * context. Requests are only allowed if the user initiated them (like with
   * a mouse-click or key press), unless this check has been disabled by
   * setting the pref "full-screen-api.allow-trusted-requests-only" to false.
   */
  static bool IsRequestFullScreenAllowed(mozilla::dom::CallerType aCallerType);

  /**
   * Returns true if calling execCommand with 'cut' or 'copy' arguments
   * is restricted to chrome code.
   */
  static bool IsCutCopyRestricted()
  {
    return !sIsCutCopyAllowed;
  }

  /**
   * Returns true if calling execCommand with 'cut' or 'copy' arguments is
   * allowed for the given subject principal. These are only allowed if the user
   * initiated them (like with a mouse-click or key press).
   */
  static bool IsCutCopyAllowed(nsIPrincipal* aSubjectPrincipal);

  /*
   * Returns true if the performance timing APIs are enabled.
   */
  static bool IsPerformanceTimingEnabled()
  {
    return sIsPerformanceTimingEnabled;
  }

  /*
   * Returns true if user timing API should print to console.
   */
  static bool IsUserTimingLoggingEnabled()
  {
    return sIsUserTimingLoggingEnabled;
  }

  /*
   * Returns true if the performance timing APIs are enabled.
   */
  static bool IsResourceTimingEnabled()
  {
    return sIsResourceTimingEnabled;
  }

  /*
   * Returns true if notification should be sent for peformance timing events.
   */
  static bool SendPerformanceTimingNotifications()
  {
    return sSendPerformanceTimingNotifications;
  }

  /*
   * Returns true if the frame timing APIs are enabled.
   */
  static bool IsFrameTimingEnabled();

  /*
   * Returns true if the browser should attempt to prevent the given caller type
   * from collecting distinctive information about the browser that could
   * be used to "fingerprint" and track the user across websites.
   */
  static bool ResistFingerprinting(mozilla::dom::CallerType aCallerType)
  {
    return aCallerType != mozilla::dom::CallerType::System &&
           sPrivacyResistFingerprinting;
  }

  /**
   * Returns true if the browser should show busy cursor when loading page.
   */
  static bool UseActivityCursor()
  {
    return sUseActivityCursor;
  }

  /**
   * Returns true if the DOM Animations API should be enabled.
   */
  static bool AnimationsAPICoreEnabled()
  {
    return sAnimationsAPICoreEnabled;
  }

  /*
   * Returns true if the DOM Animations Element.animate() API should be enabled.
   */
  static bool AnimationsAPIElementAnimateEnabled()
  {
    return sAnimationsAPIElementAnimateEnabled;
  }

  /**
   * Returns true if the getBoxQuads API should be enabled.
   */
  static bool GetBoxQuadsEnabled()
  {
    return sGetBoxQuadsEnabled;
  }

  /**
   * Return true if this doc is controlled by a ServiceWorker.
   */
  static bool IsControlledByServiceWorker(nsIDocument* aDocument);

  /**
   * Fire mutation events for changes caused by parsing directly into a
   * context node.
   *
   * @param aDoc the document of the node
   * @param aDest the destination node that got stuff appended to it
   * @param aOldChildCount the number of children the node had before parsing
   */
  static void FireMutationEventsForDirectParsing(nsIDocument* aDoc,
                                                 nsIContent* aDest,
                                                 int32_t aOldChildCount);

  /**
   * Returns true if the content is in a document and contains a plugin
   * which we don't control event dispatch for, i.e. do any plugins in this
   * doc tree receive key events outside of our control? This always returns
   * false on MacOSX.
   */
  static bool HasPluginWithUncontrolledEventDispatch(nsIContent* aContent);

  /**
   * Returns the root document in a document hierarchy. Normally this
   * will be the chrome document.
   */
  static nsIDocument* GetRootDocument(nsIDocument* aDoc);

  /**
   * Returns true if aWin and the current pointer lock document
   * have common scriptable top window.
   */
  static bool IsInPointerLockContext(nsPIDOMWindowOuter* aWin);

  /**
   * Returns the time limit on handling user input before
   * EventStateManager::IsHandlingUserInput() stops returning true.
   * This enables us to detect long running user-generated event handlers.
   */
  static TimeDuration HandlingUserInputTimeout();

  static void GetShiftText(nsAString& text);
  static void GetControlText(nsAString& text);
  static void GetMetaText(nsAString& text);
  static void GetOSText(nsAString& text);
  static void GetAltText(nsAString& text);
  static void GetModifierSeparatorText(nsAString& text);

  /**
   * Returns if aContent has a tabbable subdocument.
   * A sub document isn't tabbable when it's a zombie document.
   *
   * @param aElement element to test.
   *
   * @return Whether the subdocument is tabbable.
   */
  static bool IsSubDocumentTabbable(nsIContent* aContent);

  /**
   * Returns if aNode ignores user focus.
   *
   * @param aNode node to test
   *
   * @return Whether the node ignores user focus.
   */
  static bool IsUserFocusIgnored(nsINode* aNode);

  /**
   * Returns if aContent has the 'scrollgrab' property.
   * aContent may be null (in this case false is returned).
   */
  static bool HasScrollgrab(nsIContent* aContent);

  /**
   * Flushes the layout tree (recursively)
   *
   * @param aWindow the window the flush should start at
   *
   */
  static void FlushLayoutForTree(nsPIDOMWindowOuter* aWindow);

  /**
   * Returns true if content with the given principal is allowed to use XUL
   * and XBL and false otherwise.
   */
  static bool AllowXULXBLForPrincipal(nsIPrincipal* aPrincipal);

  /**
   * Perform cleanup that's appropriate for XPCOM shutdown.
   */
  static void XPCOMShutdown();

  /**
   * Checks if internal PDF viewer is enabled.
   */
  static bool IsPDFJSEnabled();

  /**
   * Checks if internal SWF player is enabled.
   */
  static bool IsSWFPlayerEnabled();

  enum ContentViewerType
  {
      TYPE_UNSUPPORTED,
      TYPE_CONTENT,
      TYPE_PLUGIN,
      TYPE_UNKNOWN
  };

  static already_AddRefed<nsIDocumentLoaderFactory>
  FindInternalContentViewer(const nsACString& aType,
                            ContentViewerType* aLoaderType = nullptr);

  /**
   * This helper method returns true if the aPattern pattern matches aValue.
   * aPattern should not contain leading and trailing slashes (/).
   * The pattern has to match the entire value not just a subset.
   * aDocument must be a valid pointer (not null).
   *
   * This is following the HTML5 specification:
   * http://dev.w3.org/html5/spec/forms.html#attr-input-pattern
   *
   * WARNING: This method mutates aPattern and aValue!
   *
   * @param aValue    the string to check.
   * @param aPattern  the string defining the pattern.
   * @param aDocument the owner document of the element.
   * @result          whether the given string is matches the pattern.
   */
  static bool IsPatternMatching(nsAString& aValue, nsAString& aPattern,
                                  nsIDocument* aDocument);

  /**
   * Calling this adds support for
   * ontouch* event handler DOM attributes.
   */
  static void InitializeTouchEventTable();

  /**
   * Test whether the given URI always inherits a security context
   * from the document it comes from.
   */
  static nsresult URIInheritsSecurityContext(nsIURI *aURI, bool *aResult);

  /**
    * Called before a channel is created to query whether the new
    * channel should inherit the principal.
    *
    * The argument aLoadingPrincipal must not be null. The argument
    * aURI must be the URI of the new channel. If aInheritForAboutBlank
    * is true, then about:blank will be told to inherit the principal.
    * If aForceInherit is true, the new channel will be told to inherit
    * the principal no matter what.
    *
    * The return value is whether the new channel should inherit
    * the principal.
    */
  static bool ChannelShouldInheritPrincipal(nsIPrincipal* aLoadingPrincipal,
                                            nsIURI* aURI,
                                            bool aInheritForAboutBlank,
                                            bool aForceInherit);

  static nsresult Btoa(const nsAString& aBinaryData,
                       nsAString& aAsciiBase64String);

  static nsresult Atob(const nsAString& aAsciiString,
                       nsAString& aBinaryData);

  /**
   * Returns whether the input element passed in parameter has the autocomplete
   * functionality enabled. It is taking into account the form owner.
   * NOTE: the caller has to make sure autocomplete makes sense for the
   * element's type.
   *
   * @param aInput the input element to check. NOTE: aInput can't be null.
   * @return whether the input element has autocomplete enabled.
   */
  static bool IsAutocompleteEnabled(nsIDOMHTMLInputElement* aInput);

  enum AutocompleteAttrState : uint8_t
  {
    eAutocompleteAttrState_Unknown = 1,
    eAutocompleteAttrState_Invalid,
    eAutocompleteAttrState_Valid,
  };
  /**
   * Parses the value of the autocomplete attribute into aResult, ensuring it's
   * composed of valid tokens, otherwise the value "" is used.
   * Note that this method is used for form fields, not on a <form> itself.
   *
   * @return whether aAttr was valid and can be cached.
   */
  static AutocompleteAttrState
  SerializeAutocompleteAttribute(const nsAttrValue* aAttr,
                                 nsAString& aResult,
                                 AutocompleteAttrState aCachedState =
                                   eAutocompleteAttrState_Unknown);

  /* Variation that is used to retrieve a dictionary of the parts of the
   * autocomplete attribute.
   *
   * @return whether aAttr was valid and can be cached.
   */
  static AutocompleteAttrState
  SerializeAutocompleteAttribute(const nsAttrValue* aAttr,
                                 mozilla::dom::AutocompleteInfo& aInfo,
                                 AutocompleteAttrState aCachedState =
                                   eAutocompleteAttrState_Unknown);

  /**
   * This will parse aSource, to extract the value of the pseudo attribute
   * with the name specified in aName. See
   * http://www.w3.org/TR/xml-stylesheet/#NT-StyleSheetPI for the specification
   * which is used to parse aSource.
   *
   * @param aSource the string to parse
   * @param aName the name of the attribute to get the value for
   * @param aValue [out] the value for the attribute with name specified in
   *                     aAttribute. Empty if the attribute isn't present.
   * @return true     if the attribute exists and was successfully parsed.
   *         false if the attribute doesn't exist, or has a malformed
   *                  value, such as an unknown or unterminated entity.
   */
  static bool GetPseudoAttributeValue(const nsString& aSource, nsIAtom *aName,
                                      nsAString& aValue);

  /**
   * Returns true if the language name is a version of JavaScript and
   * false otherwise
   */
  static bool IsJavaScriptLanguage(const nsString& aName);

  /**
   * Returns the JSVersion for a string of the form '1.n', n = 0, ..., 8, and
   * JSVERSION_UNKNOWN for other strings.
   */
  static JSVersion ParseJavascriptVersion(const nsAString& aVersionStr);

  static bool IsJavascriptMIMEType(const nsAString& aMIMEType);

  static void SplitMimeType(const nsAString& aValue, nsString& aType,
                            nsString& aParams);

  /**
   * Function checks if the user is idle.
   *
   * @param aRequestedIdleTimeInMS    The idle observer's requested idle time.
   * @param aUserIsIdle               boolean indicating if the user
   *                                  is currently idle or not.   *
   * @return NS_OK                    NS_OK returned if the requested idle service and
   *                                  the current idle time were successfully obtained.
   *                                  NS_ERROR_FAILURE returned if the the requested
   *                                  idle service or the current idle were not obtained.
   */
  static nsresult IsUserIdle(uint32_t aRequestedIdleTimeInMS, bool* aUserIsIdle);

  /**
   * Takes a selection, and a text control element (<input> or <textarea>), and
   * returns the offsets in the text content corresponding to the selection.
   * The selection's anchor and focus must both be in the root node passed or a
   * descendant.
   *
   * @param aSelection      Selection to check
   * @param aRoot           Root <input> or <textarea> element
   * @param aOutStartOffset Output start offset
   * @param aOutEndOffset   Output end offset
   */
  static void GetSelectionInTextControl(mozilla::dom::Selection* aSelection,
                                        Element* aRoot,
                                        uint32_t& aOutStartOffset,
                                        uint32_t& aOutEndOffset);

  /**
   * Takes a frame for anonymous content within a text control (<input> or
   * <textarea>), and returns an offset in the text content, adjusted for a
   * trailing <br> frame.
   *
   * @param aOffsetFrame      Frame for the text content in which the offset
   *                          lies
   * @param aOffset           Offset as calculated by GetContentOffsetsFromPoint
   * @param aOutOffset        Output adjusted offset
   *
   * @see GetSelectionInTextControl for the original basis of this function.
   */
  static int32_t GetAdjustedOffsetInTextControl(nsIFrame* aOffsetFrame,
                                                int32_t aOffset);

  static nsIEditor* GetHTMLEditor(nsPresContext* aPresContext);

  /**
   * Returns true if the browser.dom.window.dump.enabled pref is set.
   */
  static bool DOMWindowDumpEnabled();

  /**
   * Returns true if the privacy.donottrackheader.enabled pref is set.
   */
  static bool DoNotTrackEnabled();

  /**
   * Returns a LogModule that dump calls from content script are logged to.
   * This can be enabled with the 'Dump' module, and is useful for synchronizing
   * content JS to other logging modules.
   */
  static mozilla::LogModule* DOMDumpLog();

  /**
   * Returns whether a content is an insertion point for XBL
   * bindings or web components ShadowRoot. In web components,
   * this corresponds to a <content> element that participates
   * in node distribution. In XBL this corresponds to an
   * <xbl:children> element in anonymous content.
   *
   * @param aContent The content to test for being an insertion point.
   */
  static bool IsContentInsertionPoint(nsIContent* aContent);


  /**
   * Returns whether the children of the provided content are
   * nodes that are distributed to Shadow DOM insertion points.
   */
  static bool HasDistributedChildren(nsIContent* aContent);

  /**
   * Returns whether a given header is forbidden for an XHR or fetch
   * request.
   */
  static bool IsForbiddenRequestHeader(const nsACString& aHeader);

  /**
   * Returns whether a given header is forbidden for a system XHR
   * request.
   */
  static bool IsForbiddenSystemRequestHeader(const nsACString& aHeader);

  /**
   * Returns whether a given Content-Type header value is allowed
   * for a non-CORS XHR or fetch request.
   */
  static bool IsAllowedNonCorsContentType(const nsACString& aHeaderValue);

  /**
   * Returns whether a given header is forbidden for an XHR or fetch
   * response.
   */
  static bool IsForbiddenResponseHeader(const nsACString& aHeader);

  /**
   * Returns the inner window ID for the window associated with a request.
   */
  static uint64_t GetInnerWindowID(nsIRequest* aRequest);

  /**
   * Returns the inner window ID for the window associated with a load group.
   */
  static uint64_t GetInnerWindowID(nsILoadGroup* aLoadGroup);

  /**
   * If the hostname for aURI is an IPv6 it encloses it in brackets,
   * otherwise it just outputs the hostname in aHost.
   */
  static nsresult GetHostOrIPv6WithBrackets(nsIURI* aURI, nsAString& aHost);
  static nsresult GetHostOrIPv6WithBrackets(nsIURI* aURI, nsCString& aHost);

  /*
   * Call the given callback on all remote children of the given top-level
   * window. Return true from the callback to stop calling further children.
   */
  static void CallOnAllRemoteChildren(nsPIDOMWindowOuter* aWindow,
                                      CallOnRemoteChildFunction aCallback,
                                      void* aArg);

  /*
   * Call nsPIDOMWindow::SetKeyboardIndicators all all remote children. This is
   * in here rather than nsGlobalWindow because TabParent indirectly includes
   * Windows headers which aren't allowed there.
   */
  static void SetKeyboardIndicatorsOnRemoteChildren(nsPIDOMWindowOuter* aWindow,
                                                    UIStateChangeType aShowAccelerators,
                                                    UIStateChangeType aShowFocusRings);

  /**
   * Given an nsIFile, attempts to read it into aString.
   *
   * Note: Use sparingly! This causes main-thread I/O, which causes jank and all
   * other bad things.
   */
  static nsresult SlurpFileToString(nsIFile* aFile, nsACString& aString);

  /**
   * Returns true if the mime service thinks this file contains an image.
   *
   * The content type is returned in aType.
   */
  static bool IsFileImage(nsIFile* aFile, nsACString& aType);

  /**
   * Given an IPCDataTransferItem that has a flavor for which IsFlavorImage
   * returns true and whose IPCDataTransferData is of type nsCString (raw image
   * data), construct an imgIContainer for the image encoded by the transfer
   * item.
   */
  static nsresult DataTransferItemToImage(const mozilla::dom::IPCDataTransferItem& aItem,
                                          imgIContainer** aContainer);

  /**
   * Given a flavor obtained from an IPCDataTransferItem or nsITransferable,
   * returns true if we should treat the data as an image.
   */
  static bool IsFlavorImage(const nsACString& aFlavor);

  static nsresult IPCTransferableToTransferable(const mozilla::dom::IPCDataTransfer& aDataTransfer,
                                                const bool& aIsPrivateData,
                                                nsIPrincipal* aRequestingPrincipal,
                                                nsITransferable* aTransferable,
                                                mozilla::dom::nsIContentParent* aContentParent,
                                                mozilla::dom::TabChild* aTabChild);

  static void TransferablesToIPCTransferables(nsIArray* aTransferables,
                                              nsTArray<mozilla::dom::IPCDataTransfer>& aIPC,
                                              bool aInSyncMessage,
                                              mozilla::dom::nsIContentChild* aChild,
                                              mozilla::dom::nsIContentParent* aParent);

  static void TransferableToIPCTransferable(nsITransferable* aTransferable,
                                            mozilla::dom::IPCDataTransfer* aIPCDataTransfer,
                                            bool aInSyncMessage,
                                            mozilla::dom::nsIContentChild* aChild,
                                            mozilla::dom::nsIContentParent* aParent);

  /*
   * Get the pixel data from the given source surface and return it as a buffer.
   * The length and stride will be assigned from the surface.
   */
  static mozilla::UniquePtr<char[]> GetSurfaceData(
    mozilla::NotNull<mozilla::gfx::DataSourceSurface*> aSurface,
    size_t* aLength, int32_t* aStride);

  /*
   * Get the pixel data from the given source surface and fill it in Shmem.
   * The length and stride will be assigned from the surface.
   */
  static void GetSurfaceData(mozilla::gfx::DataSourceSurface* aSurface,
                             size_t* aLength, int32_t* aStride,
                             mozilla::ipc::IShmemAllocator* aAlloc,
                             mozilla::ipc::Shmem *aOutShmem);

  // Helpers shared by the implementations of nsContentUtils methods and
  // nsIDOMWindowUtils methods.
  static mozilla::Modifiers GetWidgetModifiers(int32_t aModifiers);
  static nsIWidget* GetWidget(nsIPresShell* aPresShell, nsPoint* aOffset);
  static int16_t GetButtonsFlagForButton(int32_t aButton);
  static mozilla::LayoutDeviceIntPoint ToWidgetPoint(const mozilla::CSSPoint& aPoint,
                                                     const nsPoint& aOffset,
                                                     nsPresContext* aPresContext);
  static nsView* GetViewToDispatchEvent(nsPresContext* aPresContext,
                                        nsIPresShell** aPresShell);

  /**
   * Synthesize a key event to the given widget
   * (see nsIDOMWindowUtils.sendKeyEvent).
   */
  static nsresult SendKeyEvent(nsIWidget* aWidget,
                               const nsAString& aType,
                               int32_t aKeyCode,
                               int32_t aCharCode,
                               int32_t aModifiers,
                               uint32_t aAdditionalFlags,
                               bool* aDefaultActionTaken);

  /**
   * Synthesize a mouse event to the given widget
   * (see nsIDOMWindowUtils.sendMouseEvent).
   */
  static nsresult SendMouseEvent(const nsCOMPtr<nsIPresShell>& aPresShell,
                                 const nsAString& aType,
                                 float aX,
                                 float aY,
                                 int32_t aButton,
                                 int32_t aButtons,
                                 int32_t aClickCount,
                                 int32_t aModifiers,
                                 bool aIgnoreRootScrollFrame,
                                 float aPressure,
                                 unsigned short aInputSourceArg,
                                 uint32_t aIdentifier,
                                 bool aToWindow,
                                 bool *aPreventDefault,
                                 bool aIsDOMEventSynthesized,
                                 bool aIsWidgetEventSynthesized);

  static void FirePageShowEvent(nsIDocShellTreeItem* aItem,
                                mozilla::dom::EventTarget* aChromeEventHandler,
                                bool aFireIfShowing);

  static void FirePageHideEvent(nsIDocShellTreeItem* aItem,
                                mozilla::dom::EventTarget* aChromeEventHandler);

  static already_AddRefed<nsPIWindowRoot> GetWindowRoot(nsIDocument* aDoc);

  /*
   * Implements step 3.1 and 3.3 of the Determine request's Referrer algorithm
   * from the Referrer Policy specification.
   *
   * The referrer policy of the document is applied by Necko when using
   * channels.
   *
   * For documents representing an iframe srcdoc attribute, the document sets
   * its own URI correctly, so this method simply uses the document's original
   * or current URI as appropriate.
   *
   * aDoc may be null.
   *
   * https://w3c.github.io/webappsec/specs/referrer-policy/#determine-requests-referrer
   */
  static nsresult SetFetchReferrerURIWithPolicy(nsIPrincipal* aPrincipal,
                                                nsIDocument* aDoc,
                                                nsIHttpChannel* aChannel,
                                                mozilla::net::ReferrerPolicy aReferrerPolicy);

    /*
   * Parse a referrer policy from a Referrer-Policy header
   * https://www.w3.org/TR/referrer-policy/#parse-referrer-policy-from-header
   *
   * @param aHeader the response's Referrer-Policy header to parse
   * @return referrer policy from the response header.
   */
  static mozilla::net::ReferrerPolicy GetReferrerPolicyFromHeader(const nsAString& aHeader);

  static bool PushEnabled(JSContext* aCx, JSObject* aObj);

  static bool IsNonSubresourceRequest(nsIChannel* aChannel);

  static uint32_t CookiesBehavior()
  {
    return sCookiesBehavior;
  }

  // The order of these entries matters, as we use std::min for total ordering
  // of permissions. Private Browsing is considered to be more limiting
  // then session scoping
  enum class StorageAccess {
    // Don't allow access to the storage
    eDeny = 0,
    // Allow access to the storage, but only if it is secure to do so in a
    // private browsing context.
    ePrivateBrowsing = 1,
    // Allow access to the storage, but only persist it for the current session
    eSessionScoped = 2,
    // Allow access to the storage
    eAllow = 3,
  };

  /*
   * Checks if storage for the given window is permitted by a combination of
   * the user's preferences, and whether the window is a third-party iframe.
   *
   * This logic is intended to be shared between the different forms of
   * persistent storage which are available to web pages. Cookies don't use
   * this logic, and security logic related to them must be updated separately.
   */
  static StorageAccess StorageAllowedForWindow(nsPIDOMWindowInner* aWindow);

  /*
   * Checks if storage for the given principal is permitted by the user's
   * preferences. The caller is assumed to not be a third-party iframe.
   * (if that is possible, the caller should use StorageAllowedForWindow)
   */
  static StorageAccess StorageAllowedForPrincipal(nsIPrincipal* aPrincipal);

  /*
   * Serializes a HTML nsINode into its markup representation.
   */
  static bool SerializeNodeToMarkup(nsINode* aRoot,
                                    bool aDescendentsOnly,
                                    nsAString& aOut);

  /*
   * Returns true iff the provided JSObject is a global, and its URI matches
   * the provided about: URI.
   * @param aGlobal the JSObject whose URI to check, if it is a global.
   * @param aUri the URI to match, e.g. "about:feeds"
   */
  static bool IsSpecificAboutPage(JSObject* aGlobal, const char* aUri);

  static void SetScrollbarsVisibility(nsIDocShell* aDocShell, bool aVisible);

  /*
   * Return the associated presentation URL of the presented content.
   * Will return empty string if the docshell is not in a presented content.
   */
  static void GetPresentationURL(nsIDocShell* aDocShell, nsAString& aPresentationUrl);

  /*
   * Try to find the docshell corresponding to the given event target.
   */
  static nsIDocShell* GetDocShellForEventTarget(mozilla::dom::EventTarget* aTarget);

  /**
   * Returns true if the "HTTPS state" of the document should be "modern". See:
   *
   * https://html.spec.whatwg.org/#concept-document-https-state
   * https://fetch.spec.whatwg.org/#concept-response-https-state
   */
  static bool HttpsStateIsModern(nsIDocument* aDocument);

  /**
   * Looking up a custom element definition.
   * https://html.spec.whatwg.org/#look-up-a-custom-element-definition
   */
  static mozilla::dom::CustomElementDefinition*
    LookupCustomElementDefinition(nsIDocument* aDoc,
                                  const nsAString& aLocalName,
                                  uint32_t aNameSpaceID,
                                  const nsAString* aIs = nullptr);

  static void SetupCustomElement(Element* aElement,
                                 const nsAString* aTypeExtension = nullptr);

  static void EnqueueLifecycleCallback(nsIDocument* aDoc,
                                       nsIDocument::ElementCallbackType aType,
                                       Element* aCustomElement,
                                       mozilla::dom::LifecycleCallbackArgs* aArgs = nullptr,
                                       mozilla::dom::CustomElementDefinition* aDefinition = nullptr);

  static void GetCustomPrototype(nsIDocument* aDoc,
                                 int32_t aNamespaceID,
                                 nsIAtom* aAtom,
                                 JS::MutableHandle<JSObject*> prototype);

  static bool AttemptLargeAllocationLoad(nsIHttpChannel* aChannel);

  /**
   * Appends all "document level" native anonymous content subtree roots for
   * aDocument to aElements.  Document level NAC subtrees are those created
   * by ancestor frames of the document element's primary frame, such as
   * the scrollbar elements created by the root scroll frame.
   */
  static void AppendDocumentLevelNativeAnonymousContentTo(
      nsIDocument* aDocument,
      nsTArray<nsIContent*>& aElements);

  /**
   * Returns the content policy type that should be used for loading images
   * for displaying in the UI.  The sources of such images can be <xul:image>,
   * <xul:menuitem> on OSX where we load the image through nsMenuItemIconX, etc.
   */
  static void
  GetContentPolicyTypeForUIImageLoading(nsIContent* aLoadingNode,
                                        nsIPrincipal** aLoadingPrincipal,
                                        nsContentPolicyType& aContentPolicyType);

  static nsresult
  CreateJSValueFromSequenceOfObject(JSContext* aCx,
                                    const mozilla::dom::Sequence<JSObject*>& aTransfer,
                                    JS::MutableHandle<JS::Value> aValue);

  static bool
  IsWebComponentsEnabled() { return sIsWebComponentsEnabled; }

  /**
   * Walks up the tree from aElement until it finds an element that is
   * not native anonymous content.  aElement must be NAC itself.
   */
  static Element* GetClosestNonNativeAnonymousAncestor(Element* aElement);

  /**
   * Returns one of the nsIObjectLoadingContent::TYPE_ values describing the
   * content type which will be used for the given MIME type when loaded within
   * an nsObjectLoadingContent.
   *
   * NOTE: This method doesn't take capabilities into account. The caller must
   * take that into account.
   *
   * @param aMIMEType  The MIME type of the document being loaded.
   * @param aContent The nsIContent object which is performing the load. May be
   *                 nullptr in which case the docshell's plugin permissions
   *                 will not be checked.
   */
  static uint32_t
  HtmlObjectContentTypeForMIMEType(const nsCString& aMIMEType,
                                   nsIContent* aContent);

  static already_AddRefed<nsIEventTarget>
  GetEventTargetByLoadInfo(nsILoadInfo* aLoadInfo, mozilla::TaskCategory aCategory);

<<<<<<< HEAD
  /**
   * Detect whether a string is a local-url.
   * https://drafts.csswg.org/css-values/#local-urls
   */
  static bool
  IsLocalRefURL(const nsString& aString);
=======
  static bool
  IsCustomElementsEnabled() { return sIsCustomElementsEnabled; }
>>>>>>> 8f532b69

private:
  static bool InitializeEventTable();

  static nsresult EnsureStringBundle(PropertiesFile aFile);

  static bool CanCallerAccess(nsIPrincipal* aSubjectPrincipal,
                                nsIPrincipal* aPrincipal);

  static nsresult WrapNative(JSContext *cx, nsISupports *native,
                             nsWrapperCache *cache, const nsIID* aIID,
                             JS::MutableHandle<JS::Value> vp,
                             bool aAllowWrapping);

  static nsresult DispatchEvent(nsIDocument* aDoc,
                                nsISupports* aTarget,
                                const nsAString& aEventName,
                                bool aCanBubble,
                                bool aCancelable,
                                bool aTrusted,
                                bool *aDefaultAction = nullptr,
                                bool aOnlyChromeDispatch = false);

  static void InitializeModifierStrings();

  static void DropFragmentParsers();

  static bool MatchClassNames(mozilla::dom::Element* aElement,
                              int32_t aNamespaceID,
                              nsIAtom* aAtom, void* aData);
  static void DestroyClassNameArray(void* aData);
  static void* AllocClassMatchingInfo(nsINode* aRootNode,
                                      const nsString* aClasses);

  // Fills in aInfo with the tokens from the supplied autocomplete attribute.
  static AutocompleteAttrState InternalSerializeAutocompleteAttribute(const nsAttrValue* aAttrVal,
                                                                      mozilla::dom::AutocompleteInfo& aInfo);

  static bool CallOnAllRemoteChildren(nsIMessageBroadcaster* aManager,
                                      CallOnRemoteChildFunction aCallback,
                                      void* aArg);

  /**
   * Gets the current cookie lifetime policy and cookie behavior for a given
   * principal by checking with preferences and the permission manager.
   *
   * Used in the implementation of InternalStorageAllowedForPrincipal.
   */
  static void GetCookieBehaviorForPrincipal(nsIPrincipal* aPrincipal,
                                            uint32_t* aLifetimePolicy,
                                            uint32_t* aBehavior);

  /*
   * Checks if storage for a given principal is permitted by the user's
   * preferences. If aWindow is non-null, its principal must be passed as
   * aPrincipal, and the third-party iframe and sandboxing status of the window
   * are also checked.
   *
   * Used in the implementation of StorageAllowedForWindow and
   * StorageAllowedForPrincipal.
   */
  static StorageAccess InternalStorageAllowedForPrincipal(nsIPrincipal* aPrincipal,
                                                          nsPIDOMWindowInner* aWindow);

  static nsIXPConnect *sXPConnect;

  static nsIScriptSecurityManager *sSecurityManager;
  static nsIPrincipal *sSystemPrincipal;
  static nsIPrincipal *sNullSubjectPrincipal;

  static nsIParserService *sParserService;

  static nsNameSpaceManager *sNameSpaceManager;

  static nsIIOService *sIOService;
  static nsIUUIDGenerator *sUUIDGenerator;

  static nsIConsoleService* sConsoleService;

  static nsDataHashtable<nsISupportsHashKey, EventNameMapping>* sAtomEventTable;
  static nsDataHashtable<nsStringHashKey, EventNameMapping>* sStringEventTable;
  static nsCOMArray<nsIAtom>* sUserDefinedEvents;

  static nsIStringBundleService* sStringBundleService;
  static nsIStringBundle* sStringBundles[PropertiesFile_COUNT];

  static nsIContentPolicy* sContentPolicyService;
  static bool sTriedToGetContentPolicy;

  static nsILineBreaker* sLineBreaker;
  static nsIWordBreaker* sWordBreaker;

  static nsIBidiKeyboard* sBidiKeyboard;

  static bool sInitialized;
  static uint32_t sScriptBlockerCount;
  static uint32_t sDOMNodeRemovedSuppressCount;
  static uint32_t sMicroTaskLevel;
  // Not an nsCOMArray because removing elements from those is slower
  static AutoTArray<nsCOMPtr<nsIRunnable>, 8>* sBlockedScriptRunners;
  static uint32_t sRunnersCountAtFirstBlocker;
  static uint32_t sScriptBlockerCountWhereRunnersPrevented;

  static nsIInterfaceRequestor* sSameOriginChecker;

  static bool sIsHandlingKeyBoardEvent;
  static bool sAllowXULXBL_for_file;
  static bool sIsFullScreenApiEnabled;
  static bool sIsUnprefixedFullscreenApiEnabled;
  static bool sTrustedFullScreenOnly;
  static bool sIsCutCopyAllowed;
  static uint32_t sHandlingInputTimeout;
  static bool sIsPerformanceTimingEnabled;
  static bool sIsResourceTimingEnabled;
  static bool sIsUserTimingLoggingEnabled;
  static bool sIsFrameTimingPrefEnabled;
  static bool sIsExperimentalAutocompleteEnabled;
  static bool sIsWebComponentsEnabled;
  static bool sIsCustomElementsEnabled;
  static bool sPrivacyResistFingerprinting;
  static bool sSendPerformanceTimingNotifications;
  static bool sUseActivityCursor;
  static bool sAnimationsAPICoreEnabled;
  static bool sAnimationsAPIElementAnimateEnabled;
  static bool sGetBoxQuadsEnabled;
  static uint32_t sCookiesLifetimePolicy;
  static uint32_t sCookiesBehavior;

  static int32_t sPrivacyMaxInnerWidth;
  static int32_t sPrivacyMaxInnerHeight;

  static nsHtml5StringParser* sHTMLFragmentParser;
  static nsIParser* sXMLFragmentParser;
  static nsIFragmentContentSink* sXMLFragmentSink;

  /**
   * True if there's a fragment parser activation on the stack.
   */
  static bool sFragmentParsingActive;

  static nsString* sShiftText;
  static nsString* sControlText;
  static nsString* sMetaText;
  static nsString* sOSText;
  static nsString* sAltText;
  static nsString* sModifierSeparator;

#if !(defined(DEBUG) || defined(MOZ_ENABLE_JS_DUMP))
  static bool sDOMWindowDumpEnabled;
#endif
  static bool sDoNotTrackEnabled;
  static mozilla::LazyLogModule sDOMDumpLog;
};

class MOZ_RAII nsAutoScriptBlocker {
public:
  explicit nsAutoScriptBlocker(MOZ_GUARD_OBJECT_NOTIFIER_ONLY_PARAM) {
    MOZ_GUARD_OBJECT_NOTIFIER_INIT;
    nsContentUtils::AddScriptBlocker();
  }
  ~nsAutoScriptBlocker() {
    nsContentUtils::RemoveScriptBlocker();
  }
private:
  MOZ_DECL_USE_GUARD_OBJECT_NOTIFIER
};

class MOZ_STACK_CLASS nsAutoScriptBlockerSuppressNodeRemoved :
                          public nsAutoScriptBlocker {
public:
  nsAutoScriptBlockerSuppressNodeRemoved() {
    ++nsContentUtils::sDOMNodeRemovedSuppressCount;
  }
  ~nsAutoScriptBlockerSuppressNodeRemoved() {
    --nsContentUtils::sDOMNodeRemovedSuppressCount;
  }
};

class MOZ_STACK_CLASS nsAutoMicroTask
{
public:
  nsAutoMicroTask()
  {
    nsContentUtils::EnterMicroTask();
  }
  ~nsAutoMicroTask()
  {
    nsContentUtils::LeaveMicroTask();
  }
};

namespace mozilla {
namespace dom {

class TreeOrderComparator {
public:
  bool Equals(nsINode* aElem1, nsINode* aElem2) const {
    return aElem1 == aElem2;
  }
  bool LessThan(nsINode* aElem1, nsINode* aElem2) const {
    return nsContentUtils::PositionIsBefore(aElem1, aElem2);
  }
};

} // namespace dom
} // namespace mozilla

#define NS_INTERFACE_MAP_ENTRY_TEAROFF(_interface, _allocator)                \
  if (aIID.Equals(NS_GET_IID(_interface))) {                                  \
    foundInterface = static_cast<_interface *>(_allocator);                   \
    if (!foundInterface) {                                                    \
      *aInstancePtr = nullptr;                                                \
      return NS_ERROR_OUT_OF_MEMORY;                                          \
    }                                                                         \
  } else

/*
 * In the following helper macros we exploit the fact that the result of a
 * series of additions will not be finite if any one of the operands in the
 * series is not finite.
 */
#define NS_ENSURE_FINITE(f, rv)                                               \
  if (!mozilla::IsFinite(f)) {                                                \
    return (rv);                                                              \
  }

#define NS_ENSURE_FINITE2(f1, f2, rv)                                         \
  if (!mozilla::IsFinite((f1)+(f2))) {                                        \
    return (rv);                                                              \
  }

#define NS_ENSURE_FINITE4(f1, f2, f3, f4, rv)                                 \
  if (!mozilla::IsFinite((f1)+(f2)+(f3)+(f4))) {                              \
    return (rv);                                                              \
  }

#define NS_ENSURE_FINITE5(f1, f2, f3, f4, f5, rv)                             \
  if (!mozilla::IsFinite((f1)+(f2)+(f3)+(f4)+(f5))) {                         \
    return (rv);                                                              \
  }

#define NS_ENSURE_FINITE6(f1, f2, f3, f4, f5, f6, rv)                         \
  if (!mozilla::IsFinite((f1)+(f2)+(f3)+(f4)+(f5)+(f6))) {                    \
    return (rv);                                                              \
  }

// Deletes a linked list iteratively to avoid blowing up the stack (bug 460444).
#define NS_CONTENT_DELETE_LIST_MEMBER(type_, ptr_, member_)                   \
  {                                                                           \
    type_ *cur = (ptr_)->member_;                                             \
    (ptr_)->member_ = nullptr;                                                 \
    while (cur) {                                                             \
      type_ *next = cur->member_;                                             \
      cur->member_ = nullptr;                                                  \
      delete cur;                                                             \
      cur = next;                                                             \
    }                                                                         \
  }

#endif /* nsContentUtils_h___ */<|MERGE_RESOLUTION|>--- conflicted
+++ resolved
@@ -2863,17 +2863,15 @@
   static already_AddRefed<nsIEventTarget>
   GetEventTargetByLoadInfo(nsILoadInfo* aLoadInfo, mozilla::TaskCategory aCategory);
 
-<<<<<<< HEAD
   /**
    * Detect whether a string is a local-url.
    * https://drafts.csswg.org/css-values/#local-urls
    */
   static bool
   IsLocalRefURL(const nsString& aString);
-=======
+
   static bool
   IsCustomElementsEnabled() { return sIsCustomElementsEnabled; }
->>>>>>> 8f532b69
 
 private:
   static bool InitializeEventTable();
