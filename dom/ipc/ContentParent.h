--- conflicted
+++ resolved
@@ -146,12 +146,6 @@
     void EnsurePermissionService();
 
 
-<<<<<<< HEAD
-    virtual bool RecvVisitURI(const IPC::URI& uri,
-                              const IPC::URI& referrer,
-                              const PRUint32& flags);
-=======
->>>>>>> 885a5bcb
     mozilla::Monitor mMonitor;
 
     GeckoChildProcessHost* mSubprocess;
